import { expect } from "chai";
import { Wallet } from "zksync-web3";
import * as hre from "hardhat";
import { Deployer } from "@matterlabs/hardhat-zksync-deploy";
import { RichAccounts } from "../helpers/constants";
import { deployContract, getTestProvider } from "../helpers/utils";

const provider = getTestProvider();

describe("Cheatcodes", function () {
  it("Should test vm.addr", async function () {
    // Arrange
    const wallet = new Wallet(RichAccounts[0].PrivateKey);
    const deployer = new Deployer(hre, wallet);
    const randomWallet = Wallet.createRandom().connect(provider);

    // Act
    const greeter = await deployContract(deployer, "TestCheatcodes", []);
    const tx = await greeter.testAddr(randomWallet.privateKey, randomWallet.address, {
      gasLimit: 1000000,
    });
    const receipt = await tx.wait();

    // Assert
    expect(receipt.status).to.eq(1);
  });

  it("Should test vm.deal", async function () {
    // Arrange
    const wallet = new Wallet(RichAccounts[0].PrivateKey);
    const deployer = new Deployer(hre, wallet);
    const randomWallet = Wallet.createRandom().connect(provider);

    // Act
    const greeter = await deployContract(deployer, "TestCheatcodes", []);
    const tx = await greeter.testDeal(randomWallet.address, 123456, {
      gasLimit: 1000000,
    });
    const receipt = await tx.wait();

    // Assert
    expect(receipt.status).to.eq(1);
  });

  it("Should test vm.etch", async function () {
    // Arrange
    const wallet = new Wallet(RichAccounts[0].PrivateKey);
    const deployer = new Deployer(hre, wallet);
    const randomWallet = Wallet.createRandom().connect(provider);
    const initialRandomWalletCode = await provider.getCode(randomWallet.address);

    // Act
    const cheatcodes = await deployContract(deployer, "TestCheatcodes", []);
    const greeter = await deployContract(deployer, "Greeter", ["Hi"]);
    const greeterCode = await provider.getCode(greeter.address);
    const tx = await cheatcodes.testEtch(randomWallet.address, greeterCode);
    const receipt = await tx.wait();

    // Assert
    expect(receipt.status).to.eq(1);
    expect(initialRandomWalletCode).to.eq("0x");
    const finalRandomWalletCode = await provider.getCode(randomWallet.address);
    expect(finalRandomWalletCode).to.eq(greeterCode);
    expect(finalRandomWalletCode).to.not.eq(initialRandomWalletCode);
  });

  it("Should test vm.load", async function () {
    // Arrange
    const wallet = new Wallet(RichAccounts[0].PrivateKey);
    const deployer = new Deployer(hre, wallet);

    // Act
    const cheatcodes = await deployContract(deployer, "TestCheatcodes", []);
    const slot = hre.ethers.constants.HashZero;
    const tx = await cheatcodes.testLoad(slot, {
      gasLimit: 10000000,
    });
    const receipt = await tx.wait();

    // Assert
    expect(receipt.status).to.eq(1);
  });

  it("Should test vm.roll", async function () {
    // Arrange
    const wallet = new Wallet(RichAccounts[0].PrivateKey);
    const deployer = new Deployer(hre, wallet);
    const contract = await deployContract(deployer, "TestCheatcodes", []);

    const blockNumber = await provider.getBlockNumber();
    const newBlockNumber = blockNumber + 345;

    // Act
    const tx = await contract.testRoll(newBlockNumber, { gasLimit: 1000000 });
    const receipt = await tx.wait();

    // Assert
    expect(receipt.status).to.eq(1);
  });

  it("Should test vm.setNonce and vm.getNonce", async function () {
    // Arrange
    const wallet = new Wallet(RichAccounts[0].PrivateKey);
    const deployer = new Deployer(hre, wallet);
    const randomWallet = Wallet.createRandom().connect(provider);

    // Act
    const cheatcodes = await deployContract(deployer, "TestCheatcodes", []);
    const initialNonce = await provider.getTransactionCount(randomWallet.address);
    const tx = await cheatcodes.testSetNonce(randomWallet.address, 1234, { gasLimit: 1000000 });
    const receipt = await tx.wait();

    // Assert
    expect(receipt.status).to.eq(1);
    expect(initialNonce).to.eq(0);
    const finalNonce = await provider.getTransactionCount(randomWallet.address);
    expect(finalNonce).to.eq(1234);
  });

  it("Should test vm.startPrank", async function () {
    // Arrange
    const wallet = new Wallet(RichAccounts[0].PrivateKey);
    const deployer = new Deployer(hre, wallet);
    const randomWallet = Wallet.createRandom().connect(provider);

    // Act
    const cheatcodes = await deployContract(deployer, "TestCheatcodes", []);
    const tx = await cheatcodes.testStartPrank(randomWallet.address, {
      gasLimit: 10000000,
    });
    const receipt = await tx.wait();

    // Assert
    expect(receipt.status).to.eq(1);
  });

  it("Should test vm.startPrank with tx.origin", async function () {
    // Arrange
    const wallet = new Wallet(RichAccounts[0].PrivateKey);
    const deployer = new Deployer(hre, wallet);
    const randomMsgSender = Wallet.createRandom().connect(provider);
    const randomTxOrigin = Wallet.createRandom().connect(provider);

    // Act
    const cheatcodes = await deployContract(deployer, "TestCheatcodes", []);
    const tx1 = await cheatcodes.testStartPrank(randomMsgSender.address, {
      gasLimit: 10000000,
    });
    const receipt1 = await tx1.wait();
    const tx2 = await cheatcodes.testStartPrankWithOrigin(randomMsgSender.address, randomTxOrigin.address, {
      gasLimit: 10000000,
    });
    const receipt2 = await tx2.wait();

    // Assert
    expect(receipt1.status).to.eq(1);
    expect(receipt2.status).to.eq(1);
  });

<<<<<<< HEAD
  it("Should test vm.toString from address", async function () {
    // Arrange
    const wallet = new Wallet(RichAccounts[0].PrivateKey);
    const deployer = new Deployer(hre, wallet);

    // Act
    const cheatcodes = await deployContract(deployer, "TestCheatcodes", []);
    const tx = await cheatcodes.testToStringFromAddress({ gasLimit: 100000000 });
    const receipt = await tx.wait();

    // Assert
    expect(receipt.status).to.eq(1);
  });

  it("Should test vm.toString from bool", async function () {
    // Arrange
    const wallet = new Wallet(RichAccounts[0].PrivateKey);
    const deployer = new Deployer(hre, wallet);

    // Act
    const cheatcodes = await deployContract(deployer, "TestCheatcodes", []);
    const tx = await cheatcodes.testToStringFromBool({ gasLimit: 100000000 });
    const receipt = await tx.wait();

    // Assert
    expect(receipt.status).to.eq(1);
  });

  it("Should test vm.toString from uint256", async function () {
    // Arrange
    const wallet = new Wallet(RichAccounts[0].PrivateKey);
    const deployer = new Deployer(hre, wallet);
    const value = hre.ethers.BigNumber.from(hre.ethers.utils.randomBytes(32));

    // Act
    const cheatcodes = await deployContract(deployer, "TestCheatcodes", []);

    const tx = await cheatcodes.testToStringFromUint256(value, value.toString(), { gasLimit: 100000000 });
    const receipt = await tx.wait();

    // Assert
    expect(receipt.status).to.eq(1);
  });

  it("Should test vm.toString from int256", async function () {
    // Arrange
    const wallet = new Wallet(RichAccounts[0].PrivateKey);
    const deployer = new Deployer(hre, wallet);
    const value = hre.ethers.BigNumber.from(hre.ethers.utils.randomBytes(32));

    // Act
    const cheatcodes = await deployContract(deployer, "TestCheatcodes", []);

    const tx = await cheatcodes.testToStringFromUint256(value, value.toString(), { gasLimit: 100000000 });
    const receipt = await tx.wait();

    // Assert
    expect(receipt.status).to.eq(1);
  });

  it("Should test vm.toString from bytes32", async function () {
    // Arrange
    const wallet = new Wallet(RichAccounts[0].PrivateKey);
    const deployer = new Deployer(hre, wallet);

    // Act
    const cheatcodes = await deployContract(deployer, "TestCheatcodes", []);

    const tx = await cheatcodes.testToStringFromBytes32({ gasLimit: 100000000 });
    const receipt = await tx.wait();

    // Assert
    expect(receipt.status).to.eq(1);
  });

  it("Should test vm.toString from bytes", async function () {
    // Arrange
    const wallet = new Wallet(RichAccounts[0].PrivateKey);
    const deployer = new Deployer(hre, wallet);

    // Act
    const cheatcodes = await deployContract(deployer, "TestCheatcodes", []);

    const tx = await cheatcodes.testToStringFromBytes({ gasLimit: 100000000 });
    const receipt = await tx.wait();

    // Assert
    expect(receipt.status).to.eq(1);
  });

  it("Should test vm.warp", async function () {
=======
  it("Should test vm.store", async function () {
>>>>>>> f02534c3
    // Arrange
    const wallet = new Wallet(RichAccounts[0].PrivateKey);
    const deployer = new Deployer(hre, wallet);

    // Act
    const cheatcodes = await deployContract(deployer, "TestCheatcodes", []);
    const slot = hre.ethers.constants.HashZero;
    const value = hre.ethers.constants.MaxUint256;
    const tx = await cheatcodes.testStore(slot, value, {
      gasLimit: 10000000,
    });
    const receipt = await tx.wait();

    // Assert
    expect(receipt.status).to.eq(1);
  });

  it("Should test vm.warp", async function () {
    // Arrange
    const wallet = new Wallet(RichAccounts[0].PrivateKey);
    const deployer = new Deployer(hre, wallet);

    const timeIncreaseInMS = 123;
    let expectedTimestamp: number = await provider.send("config_getCurrentTimestamp", []);
    expectedTimestamp += timeIncreaseInMS;

    // Act
    const cheatcodes = await deployContract(deployer, "TestCheatcodes", []);
    const tx = await cheatcodes.testWarp(expectedTimestamp, {
      gasLimit: 1000000,
    });
    expectedTimestamp += 2; // New transaction will add two blocks
    const receipt = await tx.wait();

    // Assert
    expect(receipt.status).to.eq(1);
    const newBlockTimestamp = (await provider.getBlock("latest")).timestamp;
    expect(newBlockTimestamp).to.equal(expectedTimestamp);
  });
});<|MERGE_RESOLUTION|>--- conflicted
+++ resolved
@@ -157,112 +157,107 @@
     expect(receipt2.status).to.eq(1);
   });
 
-<<<<<<< HEAD
-  it("Should test vm.toString from address", async function () {
-    // Arrange
-    const wallet = new Wallet(RichAccounts[0].PrivateKey);
-    const deployer = new Deployer(hre, wallet);
-
-    // Act
-    const cheatcodes = await deployContract(deployer, "TestCheatcodes", []);
-    const tx = await cheatcodes.testToStringFromAddress({ gasLimit: 100000000 });
-    const receipt = await tx.wait();
-
-    // Assert
-    expect(receipt.status).to.eq(1);
-  });
-
-  it("Should test vm.toString from bool", async function () {
-    // Arrange
-    const wallet = new Wallet(RichAccounts[0].PrivateKey);
-    const deployer = new Deployer(hre, wallet);
-
-    // Act
-    const cheatcodes = await deployContract(deployer, "TestCheatcodes", []);
-    const tx = await cheatcodes.testToStringFromBool({ gasLimit: 100000000 });
-    const receipt = await tx.wait();
-
-    // Assert
-    expect(receipt.status).to.eq(1);
-  });
-
-  it("Should test vm.toString from uint256", async function () {
-    // Arrange
-    const wallet = new Wallet(RichAccounts[0].PrivateKey);
-    const deployer = new Deployer(hre, wallet);
-    const value = hre.ethers.BigNumber.from(hre.ethers.utils.randomBytes(32));
-
-    // Act
-    const cheatcodes = await deployContract(deployer, "TestCheatcodes", []);
-
-    const tx = await cheatcodes.testToStringFromUint256(value, value.toString(), { gasLimit: 100000000 });
-    const receipt = await tx.wait();
-
-    // Assert
-    expect(receipt.status).to.eq(1);
-  });
-
-  it("Should test vm.toString from int256", async function () {
-    // Arrange
-    const wallet = new Wallet(RichAccounts[0].PrivateKey);
-    const deployer = new Deployer(hre, wallet);
-    const value = hre.ethers.BigNumber.from(hre.ethers.utils.randomBytes(32));
-
-    // Act
-    const cheatcodes = await deployContract(deployer, "TestCheatcodes", []);
-
-    const tx = await cheatcodes.testToStringFromUint256(value, value.toString(), { gasLimit: 100000000 });
-    const receipt = await tx.wait();
-
-    // Assert
-    expect(receipt.status).to.eq(1);
-  });
-
-  it("Should test vm.toString from bytes32", async function () {
-    // Arrange
-    const wallet = new Wallet(RichAccounts[0].PrivateKey);
-    const deployer = new Deployer(hre, wallet);
-
-    // Act
-    const cheatcodes = await deployContract(deployer, "TestCheatcodes", []);
-
-    const tx = await cheatcodes.testToStringFromBytes32({ gasLimit: 100000000 });
-    const receipt = await tx.wait();
-
-    // Assert
-    expect(receipt.status).to.eq(1);
-  });
-
-  it("Should test vm.toString from bytes", async function () {
-    // Arrange
-    const wallet = new Wallet(RichAccounts[0].PrivateKey);
-    const deployer = new Deployer(hre, wallet);
-
-    // Act
-    const cheatcodes = await deployContract(deployer, "TestCheatcodes", []);
-
-    const tx = await cheatcodes.testToStringFromBytes({ gasLimit: 100000000 });
-    const receipt = await tx.wait();
-
-    // Assert
-    expect(receipt.status).to.eq(1);
-  });
-
-  it("Should test vm.warp", async function () {
-=======
   it("Should test vm.store", async function () {
->>>>>>> f02534c3
-    // Arrange
-    const wallet = new Wallet(RichAccounts[0].PrivateKey);
-    const deployer = new Deployer(hre, wallet);
-
-    // Act
-    const cheatcodes = await deployContract(deployer, "TestCheatcodes", []);
+    // Arrange
+    const wallet = new Wallet(RichAccounts[0].PrivateKey);
+    const deployer = new Deployer(hre, wallet);
     const slot = hre.ethers.constants.HashZero;
     const value = hre.ethers.constants.MaxUint256;
+
+    // Act
+    const cheatcodes = await deployContract(deployer, "TestCheatcodes", []);
     const tx = await cheatcodes.testStore(slot, value, {
       gasLimit: 10000000,
     });
+    const receipt = await tx.wait();
+
+    // Assert
+    expect(receipt.status).to.eq(1);
+  });
+
+  it("Should test vm.toString from address", async function () {
+    // Arrange
+    const wallet = new Wallet(RichAccounts[0].PrivateKey);
+    const deployer = new Deployer(hre, wallet);
+
+    // Act
+    const cheatcodes = await deployContract(deployer, "TestCheatcodes", []);
+    const tx = await cheatcodes.testToStringFromAddress({ gasLimit: 100000000 });
+    const receipt = await tx.wait();
+
+    // Assert
+    expect(receipt.status).to.eq(1);
+  });
+
+  it("Should test vm.toString from bool", async function () {
+    // Arrange
+    const wallet = new Wallet(RichAccounts[0].PrivateKey);
+    const deployer = new Deployer(hre, wallet);
+
+    // Act
+    const cheatcodes = await deployContract(deployer, "TestCheatcodes", []);
+    const tx = await cheatcodes.testToStringFromBool({ gasLimit: 100000000 });
+    const receipt = await tx.wait();
+
+    // Assert
+    expect(receipt.status).to.eq(1);
+  });
+
+  it("Should test vm.toString from uint256", async function () {
+    // Arrange
+    const wallet = new Wallet(RichAccounts[0].PrivateKey);
+    const deployer = new Deployer(hre, wallet);
+    const value = hre.ethers.BigNumber.from(hre.ethers.utils.randomBytes(32));
+
+    // Act
+    const cheatcodes = await deployContract(deployer, "TestCheatcodes", []);
+
+    const tx = await cheatcodes.testToStringFromUint256(value, value.toString(), { gasLimit: 100000000 });
+    const receipt = await tx.wait();
+
+    // Assert
+    expect(receipt.status).to.eq(1);
+  });
+
+  it("Should test vm.toString from int256", async function () {
+    // Arrange
+    const wallet = new Wallet(RichAccounts[0].PrivateKey);
+    const deployer = new Deployer(hre, wallet);
+    const value = hre.ethers.BigNumber.from(hre.ethers.utils.randomBytes(32));
+
+    // Act
+    const cheatcodes = await deployContract(deployer, "TestCheatcodes", []);
+
+    const tx = await cheatcodes.testToStringFromUint256(value, value.toString(), { gasLimit: 100000000 });
+    const receipt = await tx.wait();
+
+    // Assert
+    expect(receipt.status).to.eq(1);
+  });
+
+  it("Should test vm.toString from bytes32", async function () {
+    // Arrange
+    const wallet = new Wallet(RichAccounts[0].PrivateKey);
+    const deployer = new Deployer(hre, wallet);
+
+    // Act
+    const cheatcodes = await deployContract(deployer, "TestCheatcodes", []);
+
+    const tx = await cheatcodes.testToStringFromBytes32({ gasLimit: 100000000 });
+    const receipt = await tx.wait();
+
+    // Assert
+    expect(receipt.status).to.eq(1);
+  });
+
+  it("Should test vm.toString from bytes", async function () {
+    // Arrange
+    const wallet = new Wallet(RichAccounts[0].PrivateKey);
+    const deployer = new Deployer(hre, wallet);
+
+    // Act
+    const cheatcodes = await deployContract(deployer, "TestCheatcodes", []);
+    const tx = await cheatcodes.testToStringFromBytes({ gasLimit: 100000000 });
     const receipt = await tx.wait();
 
     // Assert
