--- conflicted
+++ resolved
@@ -56,11 +56,7 @@
     // Act
     const cheatcodes = await deployContract(deployer, "TestCheatcodes", []);
     const initialNonce = await provider.getTransactionCount(randomWallet.address);
-<<<<<<< HEAD
-    const tx = await cheatcodes.testGetSetNonce(randomWallet.address, 1234, { gasLimit: 1000000 });
-=======
-    const tx = await cheatcodes.testSetNonce(randomWallet.address, 1234);
->>>>>>> e8294ecc
+    const tx = await cheatcodes.testSetNonce(randomWallet.address, 1234, { gasLimit: 1000000 });
     const receipt = await tx.wait();
 
     // Assert
@@ -75,12 +71,9 @@
     const wallet = new Wallet(RichAccounts[0].PrivateKey);
     const deployer = new Deployer(hre, wallet);
     const contract = await deployContract(deployer, "TestCheatcodes", []);
-<<<<<<< HEAD
-=======
 
     const blockNumber = await provider.getBlockNumber();
     const newBlockNumber = blockNumber + 345;
->>>>>>> e8294ecc
 
     // Act
     const tx = await contract.testRoll(newBlockNumber, { gasLimit: 1000000 });
