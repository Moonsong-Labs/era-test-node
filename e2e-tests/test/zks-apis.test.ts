--- conflicted
+++ resolved
@@ -1,9 +1,5 @@
 import { expect } from "chai";
 import { deployContract, getTestProvider } from "../helpers/utils";
-<<<<<<< HEAD
-=======
-import * as hre from "hardhat";
->>>>>>> d802216a
 import { Wallet } from "zksync-web3";
 import { RichAccounts } from "../helpers/constants";
 import { ethers } from "ethers";
@@ -64,27 +60,6 @@
   });
 });
 
-<<<<<<< HEAD
-describe("zks_getBytecodeByHash", function () {
-  it("Should stored bytecode at address", async function () {
-    // Arrange
-    const wallet = new Wallet(RichAccounts[0].PrivateKey);
-    const deployer = new Deployer(hre, wallet);
-    const artifact = await deployer.loadArtifact("Greeter");
-    const greeter = await deployContract(deployer, "Greeter", ["Hi"]);
-    expect(await greeter.greet()).to.eq("Hi");
-    // get the bytecode hash from the KnownCodesStorage event
-    const logs = await provider.send("eth_getLogs", [{ address: "0x0000000000000000000000000000000000008004" }]);
-    expect(logs).to.have.lengthOf(1);
-    expect(logs[0].topics).to.have.lengthOf(3);
-    const bytecodeHash = logs[0].topics[1];
-
-    // Act
-    const bytecode = await provider.send("zks_getBytecodeByHash", [bytecodeHash]);
-
-    // Assert
-    expect(ethers.utils.hexlify(bytecode)).to.equal(artifact.deployedBytecode);
-=======
 describe("zks_getTransactionDetails", function () {
   it("Should return transaction details for locally-executed transactions", async function () {
     const wallet = new Wallet(RichAccounts[0].PrivateKey);
@@ -97,6 +72,27 @@
 
     expect(details["status"]).to.equal("included");
     expect(details["initiatorAddress"].toLowerCase()).to.equal(wallet.address.toLowerCase());
->>>>>>> d802216a
+  });
+});
+
+describe("zks_getBytecodeByHash", function () {
+  it("Should stored bytecode at address", async function () {
+    // Arrange
+    const wallet = new Wallet(RichAccounts[0].PrivateKey);
+    const deployer = new Deployer(hre, wallet);
+    const artifact = await deployer.loadArtifact("Greeter");
+    const greeter = await deployContract(deployer, "Greeter", ["Hi"]);
+    expect(await greeter.greet()).to.eq("Hi");
+    // get the bytecode hash from the KnownCodesStorage log
+    const logs = await provider.send("eth_getLogs", [{ address: "0x0000000000000000000000000000000000008004" }]);
+    expect(logs).to.have.lengthOf(1);
+    expect(logs[0].topics).to.have.lengthOf(3);
+    const bytecodeHash = logs[0].topics[1];
+
+    // Act
+    const bytecode = await provider.send("zks_getBytecodeByHash", [bytecodeHash]);
+
+    // Assert
+    expect(ethers.utils.hexlify(bytecode)).to.equal(artifact.deployedBytecode);
   });
 });