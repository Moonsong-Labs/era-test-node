--- conflicted
+++ resolved
@@ -75,7 +75,22 @@
   });
 });
 
-<<<<<<< HEAD
+describe("zks_getBlockDetails", function () {
+  it("Should return block details for locally-produced blocks", async function () {
+    const wallet = new Wallet(RichAccounts[0].PrivateKey);
+    const deployer = new Deployer(hre, wallet);
+
+    const greeter = await deployContract(deployer, "Greeter", ["Hi"]);
+    await greeter.setGreeting("Luke Skywalker");
+
+    const latestBlock = await provider.getBlock("latest");
+    const details = await provider.send("zks_getBlockDetails", [latestBlock.number]);
+
+    expect(details["timestamp"]).to.equal(latestBlock.timestamp);
+  });
+});
+
+
 describe("zks_getBytecodeByHash", function () {
   it("Should stored bytecode at address", async function () {
     // Arrange
@@ -95,19 +110,5 @@
 
     // Assert
     expect(ethers.utils.hexlify(bytecode)).to.equal(artifact.deployedBytecode);
-=======
-describe("zks_getBlockDetails", function () {
-  it("Should return block details for locally-produced blocks", async function () {
-    const wallet = new Wallet(RichAccounts[0].PrivateKey);
-    const deployer = new Deployer(hre, wallet);
-
-    const greeter = await deployContract(deployer, "Greeter", ["Hi"]);
-    await greeter.setGreeting("Luke Skywalker");
-
-    const latestBlock = await provider.getBlock("latest");
-    const details = await provider.send("zks_getBlockDetails", [latestBlock.number]);
-
-    expect(details["timestamp"]).to.equal(latestBlock.timestamp);
->>>>>>> 29bb65db
   });
 });