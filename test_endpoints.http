--- conflicted
+++ resolved
@@ -268,16 +268,22 @@
 {
     "jsonrpc": "2.0",
     "id": "2",
-<<<<<<< HEAD
     "method": "eth_syncing",
     "params": []
-=======
+}
+
+###
+POST http://localhost:8011
+content-type: application/json
+
+{
+    "jsonrpc": "2.0",
+    "id": "2",
     "method": "hardhat_setBalance",
     "params": [
         "0x36615Cf349d7F6344891B1e7CA7C72883F5dc049",
         "0x1337"
     ]
->>>>>>> 80134255
 }
 
 ###
