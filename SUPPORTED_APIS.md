--- conflicted
+++ resolved
@@ -1100,17 +1100,6 @@
 }'
 ```
 
-<<<<<<< HEAD
-### `eth_protocolVersion`
-
-[source](src/node.rs)
-
-Returns the current ethereum protocol version.
-
-#### Arguments
-
-+ _NONE_
-=======
 ### `eth_getTransactionByBlockHashAndIndex`
 
 [source](src/node.rs)
@@ -1121,27 +1110,20 @@
 
 + `block_hash: H256`
 + `index: U64`
->>>>>>> 79f3dae2
-
-#### Status
-
-`SUPPORTED`
-
-#### Example
-
-```bash
-curl --request POST \
-  --url http://localhost:8011/ \
-  --header 'content-type: application/json' \
-  --data '{
-    "jsonrpc": "2.0",
-    "id": "1",
-<<<<<<< HEAD
-    "method": "eth_protocolVersion"
-}'
-```
-
-=======
+
+#### Status
+
+`SUPPORTED`
+
+#### Example
+
+```bash
+curl --request POST \
+  --url http://localhost:8011/ \
+  --header 'content-type: application/json' \
+  --data '{
+    "jsonrpc": "2.0",
+    "id": "1",
     "method": "eth_getTransactionByBlockHashAndIndex",
     "params": ["0x0000000000000000000000000000000000000000000000000000000000000008", "0x1"]
 }'
@@ -1176,8 +1158,33 @@
 }'
 ```
 
-
->>>>>>> 79f3dae2
+### `eth_protocolVersion`
+
+[source](src/node.rs)
+
+Returns the current ethereum protocol version.
+
+#### Arguments
+
++ _NONE_
+
+#### Status
+
+`SUPPORTED`
+
+#### Example
+
+```bash
+curl --request POST \
+  --url http://localhost:8011/ \
+  --header 'content-type: application/json' \
+  --data '{
+    "jsonrpc": "2.0",
+    "id": "1",
+    "method": "eth_protocolVersion"
+}'
+```
+
 ## `HARDHAT NAMESPACE`
 
 ### `hardhat_setBalance`
