# 🔧 Supported APIs for In-Memory Node 🔧

> ⚠️ **WORK IN PROGRESS**: This list is non-comprehensive and being updated. If there is an API that requires additional support, please start by [creating a GitHub Issue](https://github.com/matter-labs/era-test-node/issues/new/choose).

## Key

The `status` options are:

+ `SUPPORTED` - Basic support is complete
+ `PARTIALLY` - Partial support and a description including more specific details
+ `NOT IMPLEMENTED` - Currently not supported/implemented

## Supported APIs Table

| Namespace | API | <div style="width:130px">Status</div> | Description |
| --- | --- | --- | --- |
| [`CONFIG`](#config-namespace) | [`config_getShowCalls`](#config_getshowcalls) | `SUPPORTED` | Gets the current value of `show_calls` that's originally set with `--show-calls` option |
| [`CONFIG`](#config-namespace) | [`config_setResolveHashes`](#config_setresolvehashes) | `SUPPORTED` | Updates `resolve-hashes` to call OpenChain for human-readable ABI names in call traces |
| [`CONFIG`](#config-namespace) | [`config_setShowCalls`](#config_setshowcalls) | `SUPPORTED` | Updates `show_calls` to print more detailed call traces |
| [`CONFIG`](#config-namespace) | [`config_setShowStorageLogs`](#config_setshowstoragelogs) | `SUPPORTED` | Updates `show_storage_logs` to print storage log reads/writes |
| [`CONFIG`](#config-namespace) | [`config_setShowVmDetails`](#config_setshowvmdetails) | `SUPPORTED` | Updates `show_vm_details` to print more detailed results from vm execution |
| [`CONFIG`](#config-namespace) | [`config_setShowGasDetails`](#config_setshowgasdetails) | `SUPPORTED` | Updates `show_gas_details` to print more details about gas estimation and usage |
| `DEBUG` | `debug_traceCall` | `NOT IMPLEMENTED`<br />[GitHub Issue #61](https://github.com/matter-labs/era-test-node/issues/61) | Performs a call and returns structured traces of the execution |
| `DEBUG` | `debug_traceBlockByHash` | `NOT IMPLEMENTED`<br />[GitHub Issue #63](https://github.com/matter-labs/era-test-node/issues/63) | Returns structured traces for operations within the block of the specified block hash |
| `DEBUG` | `debug_traceBlockByNumber` | `NOT IMPLEMENTED`<br />[GitHub Issue #64](https://github.com/matter-labs/era-test-node/issues/64) | Returns structured traces for operations within the block of the specified block number |
| `DEBUG` | `debug_traceTransaction` | `NOT IMPLEMENTED`<br />[GitHub Issue #65](https://github.com/matter-labs/era-test-node/issues/65) | Returns a structured trace of the execution of the specified transaction |
| `ETH` | `eth_accounts` | `NOT IMPLEMENTED`<br />[GitHub Issue #50](https://github.com/matter-labs/era-test-node/issues/50) | Returns a list of addresses owned by client |
| [`ETH`](#eth-namespace) | [`eth_chainId`](#eth_chainid) | `SUPPORTED` | Returns the currently configured chain id <br />_(default is `260`)_ |
| `ETH` | `eth_coinbase` | `NOT IMPLEMENTED` | Returns the client coinbase address |
| [`ETH`](#eth-namespace) | [`eth_estimateGas`](#eth_estimategas) | `SUPPORTED` | Generates and returns an estimate of how much gas is necessary for the transaction to complete |
| `ETH` | `eth_feeHistory` | `NOT IMPLEMENTED` | Returns a collection of historical block gas data |
| [`ETH`](#eth-namespace) | [`eth_gasPrice`](#eth_gasprice) | `SUPPORTED` | Returns the current price per gas in wei <br />_(hardcoded to `250_000_000`)_ |
| [`ETH`](#eth-namespace) | [`eth_getBalance`](#eth_getbalance) | `SUPPORTED` | Returns the balance of the account of given address |
| `ETH` | `eth_getBlockByHash` | `NOT IMPLEMENTED`<br />[GitHub Issue #25](https://github.com/matter-labs/era-test-node/issues/25) | Returns information about a block by block hash |
| [`ETH`](#eth-namespace) | [`eth_getBlockByNumber`](#eth_getblockbynumber) | `PARTIALLY`<br />[GitHub Issue #71](https://github.com/matter-labs/era-test-node/issues/71) | Returns information about a block by block number<br /> ⚠️ _Support not available for `earliest`, `pending`, or block numbers other than the current block number_ |
| `ETH` | `eth_getBlockTransactionCountByHash` | `NOT IMPLEMENTED`<br />[GitHub Issue #44](https://github.com/matter-labs/era-test-node/issues/44) | Number of transactions in a block from a block matching the given block hash |
| `ETH` | `eth_getBlockTransactionCountByNumber` | `NOT IMPLEMENTED`<br />[GitHub Issue #43](https://github.com/matter-labs/era-test-node/issues/43) | Number of transactions in a block from a block matching the given block number |
| `ETH` | `eth_getCompilers` | `NOT IMPLEMENTED` | Returns a list of available compilers |
| [`ETH`](#eth-namespace) | [`eth_getTransactionByHash`](#eth_gettransactionbyhash) | `SUPPORTED` | Returns the information about a transaction requested by transaction hash |
| [`ETH`](#eth-namespace) | [`eth_getTransactionCount`](#eth_gettransactioncount) | `SUPPORTED` | Returns the number of transactions sent from an address |
| [`ETH`](#eth-namespace) | [`eth_blockNumber`](#eth_blocknumber) | `SUPPORTED` | Returns the number of the most recent block |
| [`ETH`](#eth-namespace) | [`eth_call`](#eth_call) | `SUPPORTED` | Executes a new message call immediately without creating a transaction on the block chain |
| [`ETH`](#eth-namespace) | [`eth_sendRawTransaction`](#eth_sendrawtransaction) | `SUPPORTED` | Creates new message call transaction or a contract creation for signed transactions |
| [`ETH`](#eth-namespace) | [`eth_getCode`](#eth_getcode) | `SUPPORTED` | Returns code at a given address |
| `ETH` | `eth_getFilterChanges` | `NOT IMPLEMENTED`<br />[GitHub Issue #42](https://github.com/matter-labs/era-test-node/issues/42) | Polling method for a filter, which returns an array of logs, block hashes, or transaction hashes, depending on the filter type, which occurred since last poll |
| `ETH` | `eth_getFilterLogs` | `NOT IMPLEMENTED`<br />[GitHub Issue #41](https://github.com/matter-labs/era-test-node/issues/41) | Returns an array of all logs matching filter with given id |
| `ETH` | `eth_getLogs` | `NOT IMPLEMENTED`<br />[GitHub Issue #40](https://github.com/matter-labs/era-test-node/issues/40) | Returns an array of all logs matching a given filter object |
| `ETH` | `eth_getProof` | `NOT IMPLEMENTED` | Returns the details for the account at the specified address and block number, the account's Merkle proof, and the storage values for the specified storage keys with their Merkle-proofs |
| `ETH` | `eth_getStorageAt` | `NOT IMPLEMENTED`<br />[GitHub Issue #45](https://github.com/matter-labs/era-test-node/issues/45) | Returns the value from a storage position at a given address |
| `ETH` | `eth_getTransactionByBlockHashAndIndex` | `NOT IMPLEMENTED`<br />[GitHub Issue #46](https://github.com/matter-labs/era-test-node/issues/46) | Returns information about a transaction by block hash and transaction index position |
| `ETH` | `eth_getTransactionByBlockNumberAndIndex` | `NOT IMPLEMENTED`<br />[GitHub Issue #47](https://github.com/matter-labs/era-test-node/issues/47) | Returns information about a transaction by block number and transaction index position |
| [`ETH`](#eth-namespace) | [`eth_getTransactionReceipt`](#eth_gettransactionreceipt) | `SUPPORTED` | Returns the receipt of a transaction by transaction hash |
| `ETH` | `eth_getUncleByBlockHashAndIndex` | `NOT IMPLEMENTED` | Returns information about a uncle of a block by hash and uncle index position |
| `ETH` | `eth_getUncleByBlockNumberAndIndex` | `NOT IMPLEMENTED` | Returns information about a uncle of a block by hash and uncle index position |
| `ETH` | `eth_getUncleCountByBlockHash` | `NOT IMPLEMENTED` | Returns the number of uncles in a block from a block matching the given block hash |
| `ETH` | `eth_getUncleCountByBlockNumber` | `NOT IMPLEMENTED` | Returns the number of uncles in a block from a block matching the given block hash |
| `ETH` | `eth_getWork` | `NOT IMPLEMENTED` | Returns: An Array with the following elements<br /> 1: DATA, 32 Bytes - current block header pow-hash<br /> 2: DATA, 32 Bytes - the seed hash used for the DAG.<br /> 3: DATA, 32 Bytes - the boundary condition ("target"), 2^256 / difficulty |
| `ETH` | `eth_hashrate` | `NOT IMPLEMENTED` | Returns the number of hashes per second that the node is mining with |
| `ETH` | `eth_maxPriorityFeePerGas` | `NOT IMPLEMENTED` | Returns a `maxPriorityFeePerGas` value suitable for quick transaction inclusion |
| `ETH` | `eth_mining` | `NOT IMPLEMENTED` | Returns `true` if client is actively mining new blocks |
| `ETH` | `eth_newBlockFilter` | `NOT IMPLEMENTED`<br />[GitHub Issue #37](https://github.com/matter-labs/era-test-node/issues/37) | Creates a filter in the node, to notify when a new block arrives |
| `ETH` | `eth_newFilter` | `NOT IMPLEMENTED`<br />[GitHub Issue #36](https://github.com/matter-labs/era-test-node/issues/36) | Creates a filter object, based on filter options, to notify when the state changes (logs) |
| `ETH` | `eth_newPendingTransactionFilter` | `NOT IMPLEMENTED`<br />[GitHub Issue #39](https://github.com/matter-labs/era-test-node/issues/39) | Creates a filter in the node, to notify when new pending transactions arrive |
| `ETH` | `eth_protocolVersion` | `NOT IMPLEMENTED`<br />[GitHub Issue #48](https://github.com/matter-labs/era-test-node/issues/48) | Returns the current ethereum protocol version |
| `ETH` | `eth_sendTransaction` | `NOT IMPLEMENTED` | Creates new message call transaction or a contract creation, if the data field contains code |
| `ETH` | `eth_sign` | `NOT IMPLEMENTED` | The sign method calculates an Ethereum specific signature with: `sign(keccak256("\x19Ethereum Signed Message:\n" + message.length + message)))` |
| `ETH` | `eth_signTransaction` | `NOT IMPLEMENTED` | Signs a transaction that can be submitted to the network at a later time using `eth_sendRawTransaction` |
| `ETH` | `eth_signTypedData` | `NOT IMPLEMENTED` | Identical to `eth_signTypedData_v4` |
| `ETH` | `eth_signTypedData_v4` | `NOT IMPLEMENTED` | Returns `Promise<string>: Signature`. As in `eth_sign`, it is a hex encoded 129 byte array starting with `0x`. |
| `ETH` | `eth_submitHashrate` | `NOT IMPLEMENTED` | Used for submitting mining hashrate |
| `ETH` | `eth_submitWork` | `NOT IMPLEMENTED` | Used for submitting a proof-of-work solution |
| `ETH` | `eth_subscribe` | `NOT IMPLEMENTED` | Starts a subscription to a particular event |
| [`ETH`](#eth-namespace) | [`eth_syncing`](#eth_syncing) | `SUPPORTED` | Returns an object containing data about the sync status or `false` when not syncing |
| `ETH` | `eth_uninstallFilter` | `NOT IMPLEMENTED`<br />[GitHub Issue #38](https://github.com/matter-labs/era-test-node/issues/38) | Uninstalls a filter with given id |
| `ETH` | `eth_unsubscribe` | `NOT IMPLEMENTED` | Cancel a subscription to a particular event |
| `EVM` | `evm_addAccount` | `NOT IMPLEMENTED` | Adds any arbitrary account |
| [`EVM`](#evm-namespace) | [`evm_increaseTime`](#evm_increasetime) | `SUPPORTED` | Jump forward in time by the given amount of time, in seconds |
| `EVM` | `evm_mine` | `NOT IMPLEMENTED`<br />[GitHub Issue #67](https://github.com/matter-labs/era-test-node/issues/67) | Force a single block to be mined |
| `EVM` | `evm_removeAccount` | `NOT IMPLEMENTED` | Removes an account |
| `EVM` | `evm_revert` | `NOT IMPLEMENTED`<br />[GitHub Issue #70](https://github.com/matter-labs/era-test-node/issues/70) | Revert the state of the blockchain to a previous snapshot |
| `EVM` | `evm_setAccountBalance` | `NOT IMPLEMENTED` | Sets the given account's balance to the specified WEI value |
| `EVM` | `evm_setAccountCode` | `NOT IMPLEMENTED` | Sets the given account's code to the specified data |
| `EVM` | `evm_setAccountNonce` | `NOT IMPLEMENTED` | Sets the given account's nonce to the specified value |
| `EVM` | `evm_setAccountStorageAt` | `NOT IMPLEMENTED` | Sets the given account's storage slot to the specified data |
| `EVM` | `evm_setAutomine` | `NOT IMPLEMENTED` | Enables or disables the automatic mining of new blocks with each new transaction submitted to the network |
| `EVM` | `evm_setBlockGasLimit` | `NOT IMPLEMENTED` | Sets the Block Gas Limit of the network |
| `EVM` | `evm_setIntervalMining` | `NOT IMPLEMENTED` | Enables (with a numeric argument greater than 0) or disables (with a numeric argument equal to 0), the automatic mining of blocks at a regular interval of milliseconds, each of which will include all pending transactions |
| [`EVM`](#evm-namespace) | [`evm_setNextBlockTimestamp`](#evm_setnextblocktimestamp) | `SUPPORTED` | Works like `evm_increaseTime`, but takes the exact timestamp that you want in the next block, and increases the time accordingly |
| [`EVM`](#evm-namespace) | [`evm_setTime`](#evm_settime) | `SUPPORTED` | Sets the internal clock time to the given timestamp |
| `EVM` | `evm_snapshot` | `NOT IMPLEMENTED`<br />[GitHub Issue #69](https://github.com/matter-labs/era-test-node/issues/69) | Snapshot the state of the blockchain at the current block |
| `HARDHAT` | `hardhat_addCompilationResult` | `NOT IMPLEMENTED` | Add information about compiled contracts |
| `HARDHAT` | `hardhat_dropTransaction` | `NOT IMPLEMENTED` | Remove a transaction from the mempool |
| `HARDHAT` | `hardhat_impersonateAccount` | `NOT IMPLEMENTED`<br />[GitHub Issue #73](https://github.com/matter-labs/era-test-node/issues/73) | Impersonate an account |
| `HARDHAT` | `hardhat_getAutomine` | `NOT IMPLEMENTED` | Returns `true` if automatic mining is enabled, and `false` otherwise |
| `HARDHAT` | `hardhat_metadata` | `NOT IMPLEMENTED` | Returns the metadata of the current network |
| `HARDHAT` | `hardhat_mine` | `NOT IMPLEMENTED`<br />[GitHub Issue #75](https://github.com/matter-labs/era-test-node/issues/75) | Mine any number of blocks at once, in constant time |
| `HARDHAT` | `hardhat_reset` | `NOT IMPLEMENTED` | Resets the state of the network |
| [`HARDHAT`](#hardhat-namespace) | [`hardhat_setBalance`](#hardhat_setbalance) | `SUPPORTED` | Modifies the balance of an account |
| `HARDHAT` | `hardhat_setCode` | `NOT IMPLEMENTED` | Sets the bytecode of a given account |
| `HARDHAT` | `hardhat_setCoinbase` | `NOT IMPLEMENTED` | Sets the coinbase address |
| `HARDHAT` | `hardhat_setLoggingEnabled` | `NOT IMPLEMENTED` | Enables or disables logging in Hardhat Network |
| `HARDHAT` | `hardhat_setMinGasPrice` | `NOT IMPLEMENTED` | Sets the minimum gas price |
| `HARDHAT` | `hardhat_setNextBlockBaseFeePerGas` | `NOT IMPLEMENTED` | Sets the base fee per gas for the next block |
| `HARDHAT` | `hardhat_setPrevRandao` | `NOT IMPLEMENTED` | Sets the PREVRANDAO value of the next block |
| [`HARDHAT`](#hardhat-namespace) | [`hardhat_setNonce`](#hardhat_setnonce) | `SUPPORTED` | Sets the nonce of a given account |
| `HARDHAT` | `hardhat_setStorageAt` | `NOT IMPLEMENTED` | Sets the storage value at a given key for a given account |
| `HARDHAT` | `hardhat_stopImpersonatingAccount` | `NOT IMPLEMENTED`<br />[GitHub Issue #74](https://github.com/matter-labs/era-test-node/issues/74) | Stop impersonating an account after having previously used `hardhat_impersonateAccount` |
| [`NETWORK`](#network-namespace) | [`net_version`](#net_version) | `SUPPORTED` | Returns the current network id <br />_(default is `260`)_ |
| [`NETWORK`](#network-namespace) | [`net_peerCount`](#net_peercount) | `SUPPORTED` | Returns the number of peers currently connected to the client <br/>_(hard-coded to `0`)_ |
| [`NETWORK`](#network-namespace) | [`net_listening`](#net_listening) | `SUPPORTED` | Returns `true` if the client is actively listening for network connections <br />_(hard-coded to `false`)_ |
| [`ZKS`](#zks-namespace) | [`zks_estimateFee`](#zks_estimateFee) | `SUPPORTED` | Gets the Fee estimation data for a given Request |
| `ZKS` | `zks_estimateGasL1ToL2` | `NOT IMPLEMENTED` | Estimate of the gas required for a L1 to L2 transaction |
| `ZKS` | `zks_getAllAccountBalances` | `NOT IMPLEMENTED` | Returns all balances for confirmed tokens given by an account address |
| `ZKS` | `zks_getBlockDetails` | `NOT IMPLEMENTED` | Returns additional zkSync-specific information about the L2 block |
| `ZKS` | `zks_getBridgeContracts` | `NOT IMPLEMENTED` | Returns L1/L2 addresses of default bridges |
| `ZKS` | `zks_getBytecodeByHash` | `NOT IMPLEMENTED` | Returns bytecode of a transaction given by its hash |
| `ZKS` | `zks_getConfirmedTokens` | `NOT IMPLEMENTED` | Returns [address, symbol, name, and decimal] information of all tokens within a range of ids given by parameters `from` and `limit` |
| `ZKS` | `zks_getL1BatchBlockRange` | `NOT IMPLEMENTED` | Returns the range of blocks contained within a batch given by batch number |
| `ZKS` | `zks_getL1BatchDetails` | `NOT IMPLEMENTED` | Returns data pertaining to a given batch |
| `ZKS` | `zks_getL2ToL1LogProof` | `NOT IMPLEMENTED` | Given a transaction hash, and an index of the L2 to L1 log produced within the transaction, it returns the proof for the corresponding L2 to L1 log |
| `ZKS` | `zks_getL2ToL1MsgProof` | `NOT IMPLEMENTED` | Given a block, a sender, a message, and an optional message log index in the block containing the L1->L2 message, it returns the proof for the message sent via the L1Messenger system contract |
| `ZKS` | `zks_getMainContract` | `NOT IMPLEMENTED` | Returns the address of the zkSync Era contract |
| `ZKS` | `zks_getRawBlockTransactions` | `NOT IMPLEMENTED` | Returns data of transactions in a block |
| `ZKS` | `zks_getTestnetPaymaster` | `NOT IMPLEMENTED` | Returns the address of the testnet paymaster |
| [`ZKS`](#zks-namespace) | [`zks_getTokenPrice`](#zks_getTokenPrice) | `SUPPORTED` | Gets the USD price of a token <br />_(`ETH` is hard-coded to `1_500`, while some others are `1`)_ |
| `ZKS` | `zks_getTransactionDetails` | `NOT IMPLEMENTED` | Returns data from a specific transaction given by the transaction hash |
| `ZKS` | `zks_L1BatchNumber` | `NOT IMPLEMENTED` | Returns the latest L1 batch number |
| `ZKS` | `zks_L1ChainId` | `NOT IMPLEMENTED` | Returns the chain id of the underlying L1 |

## `CONFIG NAMESPACE`

### `config_getShowCalls`

[source](src/configuration_api.rs)

Gets the current value of `show_calls` that's originally set with `--show-calls` option

#### Arguments

+ _NONE_

#### Status

`SUPPORTED`

#### Example

```bash
curl --request POST \
  --url http://localhost:8011/ \
  --header 'content-type: application/json' \
  --data '{"jsonrpc": "2.0","id": "1","method": "config_getShowCalls","params": []}'
```

### `config_setShowCalls`

[source](src/configuration_api.rs)

Updates `show_calls` to print more detailed call traces

#### Arguments

+ `value: String ('None', 'User', 'System', 'All')`

#### Status

`SUPPORTED`

#### Example

```bash
curl --request POST \
  --url http://localhost:8011/ \
  --header 'content-type: application/json' \
  --data '{"jsonrpc": "2.0","id": "1","method": "config_setShowCalls","params": ["all"]}'
```

### `config_setShowStorageLogs`

[source](src/configuration_api.rs)

Updates `show_storage_logs` to print storage log reads/writes

#### Arguments

+ `value: String ('None', 'Read', 'Write', 'All')`

#### Status

`SUPPORTED`

#### Example

```bash
curl --request POST \
  --url http://localhost:8011/ \
  --header 'content-type: application/json' \
  --data '{"jsonrpc": "2.0","id": "1","method": "config_setShowStorageLogs","params": ["all"]}'
```

### `config_setShowVmDetails`

[source](src/configuration_api.rs)

Updates `show_vm_details` to print more detailed results from vm execution

#### Arguments

+ `value: String ('None', 'All')`

#### Status

`SUPPORTED`

#### Example

```bash
curl --request POST \
  --url http://localhost:8011/ \
  --header 'content-type: application/json' \
  --data '{"jsonrpc": "2.0","id": "1","method": "config_setShowVmDetails","params": ["all"]}'
```

### `config_setShowGasDetails`

[source](src/configuration_api.rs)

Updates `show_gas_details` to print more details about gas estimation and usage

#### Arguments

+ `value: String ('None', 'All')`

#### Status

`SUPPORTED`

#### Example

```bash
curl --request POST \
  --url http://localhost:8011/ \
  --header 'content-type: application/json' \
  --data '{"jsonrpc": "2.0","id": "1","method": "config_setShowGasDetails","params": ["all"]}'
```

### `config_setResolveHashes`

[source](src/configuration_api.rs)

Updates `resolve-hashes` to call OpenChain for human-readable ABI names in call traces

#### Arguments

+ `value: boolean`

#### Status

`SUPPORTED`

#### Example

```bash
curl --request POST \
  --url http://localhost:8011/ \
  --header 'content-type: application/json' \
  --data '{"jsonrpc": "2.0","id": "1","method": "config_setResolveHashes","params": [true]}'
```

## `NETWORK NAMESPACE`

### `net_version`

[source](src/net.rs)

Returns the current network id

#### Arguments

+ _NONE_

#### Status

`SUPPORTED`

#### Example

```bash
curl --request POST \
  --url http://localhost:8011/ \
  --header 'content-type: application/json' \
  --data '{"jsonrpc": "2.0","id": "1","method": "net_version","params": []}'
```

### `net_peerCount`

[source](src/net.rs)

Returns the number of connected peers

#### Arguments

+ _NONE_

#### Status

`SUPPORTED`

#### Example

```bash
curl --request POST \
  --url http://localhost:8011/ \
  --header 'content-type: application/json' \
  --data '{"jsonrpc": "2.0","id": "1","method": "net_peerCount","params": []}'
```

### `net_listening`

[source](src/net.rs)

Returns `true` if the node is listening for connections

#### Arguments

+ _NONE_

#### Status

`SUPPORTED`

#### Example

```bash
curl --request POST \
  --url http://localhost:8011/ \
  --header 'content-type: application/json' \
  --data '{"jsonrpc": "2.0","id": "1","method": "net_listening","params": []}'
```

## `ETH NAMESPACE`

### `eth_chainId`

[source](src/node.rs)

Returns the current chain id

#### Arguments

+ _NONE_

#### Status

`SUPPORTED`

#### Example

```bash
curl --request POST \
  --url http://localhost:8011/ \
  --header 'content-type: application/json' \
  --data '{"jsonrpc": "2.0","id": "1","method": "eth_chainId","params": []}'
```

### `eth_estimateGas`

[source](src/node.rs)

Generates and returns an estimate of how much gas is necessary to allow the transaction to complete

#### Arguments

+ `transaction: Transaction`

#### Status

`SUPPORTED`

#### Example

```bash
curl --request POST \
  --url http://localhost:8011/ \
  --header 'content-type: application/json' \
  --data '{
    "jsonrpc": "2.0",
      "id": "2",
      "method": "eth_estimateGas",
      "params": [{
          "to": "0x36615Cf349d7F6344891B1e7CA7C72883F5dc049",
          "data": "0x0000",
          "from": "0xa61464658AfeAf65CccaaFD3a512b69A83B77618",
          "gas": "0x0000",
          "gasPrice": "0x0000",
          "value": "0x0000",
          "nonce": "0x0000"
      }, "latest"]
  }'
```

### `eth_gasPrice`

[source](src/node.rs)

Returns the current price per gas in wei

#### Arguments

+ _NONE_

#### Status

`SUPPORTED`

#### Example

```bash
curl --request POST \
  --url http://localhost:8011/ \
  --header 'content-type: application/json' \
  --data '{"jsonrpc": "2.0","id": "1","method": "eth_gasPrice","params": []}'
```

### `eth_getBalance`

[source](src/node.rs)

Returns the balance of the account of given address

#### Arguments

+ `address: Address`

+ `block: BlockNumber`

#### Status

`SUPPORTED`

#### Example

```bash
curl --request POST \
  --url http://localhost:8011/ \
  --header 'content-type: application/json' \
  --data '{
    "jsonrpc": "2.0",
    "id": "1",
    "method": "eth_getBalance",
    "params": ["0x0000000000000000000000000000000000000000", "latest"]
}'
```

### `eth_getBlockByNumber`

[source](src/node.rs)

Returns information about a block by block number

#### Arguments

+ `block: BlockNumber`

+ `full: boolean`

#### Status

`PARTIALLY`

#### Example

```bash
curl --request POST \
  --url http://localhost:8011/ \
  --header 'content-type: application/json' \
  --data '{
    "jsonrpc": "2.0",
    "id": "1",
    "method": "eth_getBlockByNumber",
    "params": ["latest", true]
}'
```

### `eth_getCode`

[source](src/node.rs)

Returns code at a given address

#### Arguments

+ `address: Address`

+ `block: BlockNumber`

#### Status

`SUPPORTED`

#### Example

```bash
curl --request POST \
  --url http://localhost:8011/ \
  --header 'content-type: application/json' \
  --data '{
    "jsonrpc": "2.0",
    "id": "1",
    "method": "eth_getCode",
    "params": ["0x0000000000000000000000000000000000000000", "latest"]
}'
```

### `eth_getTransactionByHash`

[source](src/node.rs)

Returns the information about a transaction requested by transaction hash

#### Arguments

+ `hash: Hash`

#### Status

`SUPPORTED`

#### Example

```bash
curl --request POST \
  --url http://localhost:8011/ \
  --header 'content-type: application/json' \
  --data '{
    "jsonrpc": "2.0",
    "id": "1",
    "method": "eth_getTransactionByHash",
    "params": ["0x0000000000000000000000000000000000000000000000000000000000000000"]
}'
```

### `eth_getTransactionCount`

[source](src/node.rs)

Returns the number of transactions sent from an address

#### Arguments

+ `address: Address`

+ `block: BlockNumber`

#### Status

`SUPPORTED`

#### Example

```bash
curl --request POST \
  --url http://localhost:8011/ \
  --header 'content-type: application/json' \
  --data '{
    "jsonrpc": "2.0",
    "id": "1",
    "method": "eth_getTransactionCount",
    "params": ["0x0000000000000000000000000000000000000000", "latest"]
}'
```

### `eth_getTransactionReceipt`

[source](src/node.rs)

Returns the transaction receipt for a given transaction hash

#### Arguments

+ `hash: H256`

#### Status

`SUPPORTED`

#### Example

```bash
curl --request POST \
  --url http://localhost:8011/ \
  --header 'content-type: application/json' \
  --data '{
    "jsonrpc": "2.0",
    "id": "1",
    "method": "eth_getTransactionReceipt",
    "params": ["0x0000000000000000000000000000000000000000"]
}'
```

### `eth_blockNumber`

[source](src/node.rs)

Returns the number of most recent block

#### Arguments

+ _NONE_

#### Status

`SUPPORTED`

#### Example

```bash
curl --request POST \
  --url http://localhost:8011/ \
  --header 'content-type: application/json' \
  --data '{"jsonrpc": "2.0","id": "1","method": "eth_blockNumber","params": []}'
```

### `eth_call`

[source](src/node.rs)

Executes a new message call immediately without creating a transaction on the block chain

#### Arguments

+ `transaction: Transaction`

+ `block: BlockNumber`

#### Status

`SUPPORTED`

#### Example

```bash
curl --request POST \
  --url http://localhost:8011/ \
  --header 'content-type: application/json' \
  --data '{
    "jsonrpc": "2.0",
      "id": "2",
      "method": "eth_call",
      "params": [{
          "to": "0x36615Cf349d7F6344891B1e7CA7C72883F5dc049",
          "data": "0x0000",
          "from": "0xa61464658AfeAf65CccaaFD3a512b69A83B77618",
          "gas": "0x0000",
          "gasPrice": "0x0000",
          "value": "0x0000",
          "nonce": "0x0000"
      }, "latest"]
  }'
```

### `eth_sendRawTransaction`

[source](src/node.rs)

Creates new message call transaction or a contract creation for signed transactions

#### Arguments

+ `transaction: Transaction`

#### Status

`SUPPORTED`

#### Example

```bash
curl --request POST \
  --url http://localhost:8011/ \
  --header 'content-type: application/json' \
  --data '{"jsonrpc": "2.0","id": "1","method": "eth_sendRawTransaction","params": ["0x0000"]
}'
```

### `eth_syncing`

[source](src/node.rs)

Returns syncing status of the node. This will always return `false`.

#### Arguments

+ _NONE_

#### Status

`SUPPORTED`

#### Example

```bash
curl --request POST \
  --url http://localhost:8011/ \
  --header 'content-type: application/json' \
  --data '{"jsonrpc": "2.0","id": "1","method": "eth_syncing","params": []
}'
```

## `HARDHAT NAMESPACE`

### `hardhat_setBalance`

[source](src/hardhat.rs)

Sets the balance of the given address to the given balance.

#### Arguments

+ `address: Address` - The `Address` whose balance will be edited
+ `balance: U256` - The balance to set for the given address, in wei

#### Status

`SUPPORTED`

#### Example

```bash
curl --request POST \
  --url http://localhost:8011/ \
  --header 'content-type: application/json' \
  --data '{
    "jsonrpc": "2.0",
      "id": "1",
      "method": "hardhat_setBalance",
      "params": [
        "0x36615Cf349d7F6344891B1e7CA7C72883F5dc049",
        "0x1337"
      ]
  }'
```

<<<<<<< HEAD
## `EVM NAMESPACE`

### `evm_increaseTime`

[source](src/evm.rs)

Increase the current timestamp for the node

#### Arguments

+ `time_delta_seconds: U64`

#### Status

`SUPPORTED`

#### Example

```bash
curl --request POST \
  --url http://localhost:8011/ \
  --header 'content-type: application/json' \
  --data '{"jsonrpc": "2.0","id": "1","method": "evm_increaseTime","params": [10]}'
```

### `evm_setNextBlockTimestamp`

[source](src/evm.rs)

Sets the timestamp of the next block but doesn't mine one..

#### Arguments

+ `timestamp: U64`

#### Status

`SUPPORTED`

#### Example

```bash
curl --request POST \
  --url http://localhost:8011/ \
  --header 'content-type: application/json' \
  --data '{"jsonrpc": "2.0","id": "1","method": "evm_setNextBlockTimestamp","params": [1672527600]}'
```

### `evm_setTime`

[source](src/evm.rs)

Set the current timestamp for the node. Warning: This will allow you to move _backwards_ in time, which 
may cause new blocks to appear to be mined before old blocks. This will result in an invalid state.

#### Arguments

+ `time: U64`
=======
### `hardhat_setNonce`

[source](src/hardhat.rs)

Modifies an account's nonce by overwriting it.
The new nonce must be greater than the existing nonce.

#### Arguments

+ `address: Address` - The `Address` whose nonce is to be changed
+ `nonce: U256` - The new nonce
>>>>>>> fee31525

#### Status

`SUPPORTED`

#### Example

```bash
curl --request POST \
  --url http://localhost:8011/ \
  --header 'content-type: application/json' \
<<<<<<< HEAD
  --data '{"jsonrpc": "2.0","id": "1","method": "evm_setTime","params": [1672527600]}'
=======
  --data '{
    "jsonrpc": "2.0",
      "id": "1",
      "method": "hardhat_setNonce",
      "params": [
        "0x36615Cf349d7F6344891B1e7CA7C72883F5dc049",
        "0x1337"
      ]
  }'
>>>>>>> fee31525
```

## `ZKS NAMESPACE`

### `zks_estimateFee`

[source](src/zks.rs)

Generates and returns an estimate of how much gas is necessary to allow the transaction to complete

#### Arguments

+ `transaction: Transaction`

#### Status

`SUPPORTED`

#### Example

```bash
curl --request POST \
  --url http://localhost:8011/ \
  --header 'content-type: application/json' \
  --data '{
    "jsonrpc": "2.0",
      "id": "2",
      "method": "zks_estimateFee",
      "params": [{
          "to": "0x36615Cf349d7F6344891B1e7CA7C72883F5dc049",
          "data": "0x0000",
          "from": "0xa61464658AfeAf65CccaaFD3a512b69A83B77618",
          "gas": "0x0000",
          "gasPrice": "0x0000",
          "value": "0x0000",
          "nonce": "0x0000"
      }]
  }'
```

### `zks_getTokenPrice`

[source](src/zks.rs)

Returns the token price given an Address

#### Arguments

+ `address: Address`

#### Status

`SUPPORTED`

#### Example

```bash
curl --request POST \
  --url http://localhost:8011/ \
  --header 'content-type: application/json' \
  --data '{"jsonrpc": "2.0","id": "1","method": "zks_getTokenPrice","params": ["0x0000000000000000000000000000000000000000"]}'
```<|MERGE_RESOLUTION|>--- conflicted
+++ resolved
@@ -741,66 +741,6 @@
   }'
 ```
 
-<<<<<<< HEAD
-## `EVM NAMESPACE`
-
-### `evm_increaseTime`
-
-[source](src/evm.rs)
-
-Increase the current timestamp for the node
-
-#### Arguments
-
-+ `time_delta_seconds: U64`
-
-#### Status
-
-`SUPPORTED`
-
-#### Example
-
-```bash
-curl --request POST \
-  --url http://localhost:8011/ \
-  --header 'content-type: application/json' \
-  --data '{"jsonrpc": "2.0","id": "1","method": "evm_increaseTime","params": [10]}'
-```
-
-### `evm_setNextBlockTimestamp`
-
-[source](src/evm.rs)
-
-Sets the timestamp of the next block but doesn't mine one..
-
-#### Arguments
-
-+ `timestamp: U64`
-
-#### Status
-
-`SUPPORTED`
-
-#### Example
-
-```bash
-curl --request POST \
-  --url http://localhost:8011/ \
-  --header 'content-type: application/json' \
-  --data '{"jsonrpc": "2.0","id": "1","method": "evm_setNextBlockTimestamp","params": [1672527600]}'
-```
-
-### `evm_setTime`
-
-[source](src/evm.rs)
-
-Set the current timestamp for the node. Warning: This will allow you to move _backwards_ in time, which 
-may cause new blocks to appear to be mined before old blocks. This will result in an invalid state.
-
-#### Arguments
-
-+ `time: U64`
-=======
 ### `hardhat_setNonce`
 
 [source](src/hardhat.rs)
@@ -812,21 +752,13 @@
 
 + `address: Address` - The `Address` whose nonce is to be changed
 + `nonce: U256` - The new nonce
->>>>>>> fee31525
-
-#### Status
-
-`SUPPORTED`
-
-#### Example
-
-```bash
-curl --request POST \
-  --url http://localhost:8011/ \
-  --header 'content-type: application/json' \
-<<<<<<< HEAD
-  --data '{"jsonrpc": "2.0","id": "1","method": "evm_setTime","params": [1672527600]}'
-=======
+
+#### Example
+
+```bash
+curl --request POST \
+  --url http://localhost:8011/ \
+  --header 'content-type: application/json' \
   --data '{
     "jsonrpc": "2.0",
       "id": "1",
@@ -836,7 +768,78 @@
         "0x1337"
       ]
   }'
->>>>>>> fee31525
+```
+
+## `EVM NAMESPACE`
+
+### `evm_increaseTime`
+
+[source](src/evm.rs)
+
+Increase the current timestamp for the node
+
+#### Arguments
+
++ `time_delta_seconds: U64`
+
+#### Status
+
+`SUPPORTED`
+
+#### Example
+
+```bash
+curl --request POST \
+  --url http://localhost:8011/ \
+  --header 'content-type: application/json' \
+  --data '{"jsonrpc": "2.0","id": "1","method": "evm_increaseTime","params": [10]}'
+```
+
+### `evm_setNextBlockTimestamp`
+
+[source](src/evm.rs)
+
+Sets the timestamp of the next block but doesn't mine one..
+
+#### Arguments
+
++ `timestamp: U64`
+
+#### Status
+
+`SUPPORTED`
+
+#### Example
+
+```bash
+curl --request POST \
+  --url http://localhost:8011/ \
+  --header 'content-type: application/json' \
+  --data '{"jsonrpc": "2.0","id": "1","method": "evm_setNextBlockTimestamp","params": [1672527600]}'
+```
+
+### `evm_setTime`
+
+[source](src/evm.rs)
+
+Set the current timestamp for the node. Warning: This will allow you to move _backwards_ in time, which 
+may cause new blocks to appear to be mined before old blocks. This will result in an invalid state.
+
+#### Arguments
+
++ `time: U64`
+
+#### Status
+
+`SUPPORTED`
+
+#### Example
+
+```bash
+curl --request POST \
+  --url http://localhost:8011/ \
+  --header 'content-type: application/json' \
+  --data '{"jsonrpc": "2.0","id": "1","method": "evm_setTime","params": [1672527600]}'
 ```
 
 ## `ZKS NAMESPACE`
