--- conflicted
+++ resolved
@@ -1192,10 +1192,7 @@
         }
 
         // The computed block hash here will be different than that in production.
-<<<<<<< HEAD
         let hash = compute_hash(next_block.miniblock, l2_tx.hash());
-=======
-        let hash = compute_hash(batch_env.number.0, l2_tx.hash());
 
         let mut transaction = zksync_types::api::Transaction::from(l2_tx);
         let block_hash = inner
@@ -1208,7 +1205,6 @@
         transaction.block_hash = Some(*block_hash);
         transaction.block_number = Some(U64::from(inner.current_miniblock));
 
->>>>>>> 3f8c893f
         let block = Block {
             hash,
             number: U64::from(next_block.miniblock),
