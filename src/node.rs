--- conflicted
+++ resolved
@@ -1579,57 +1579,10 @@
                 Err(_) => return Err(into_jsrpc_error(Web3Error::InternalError)),
             };
 
-<<<<<<< HEAD
             let receipt = reader
                 .tx_results
                 .get(&hash)
                 .map(|info| info.receipt.clone());
-=======
-            let tx_result = reader.tx_results.get(&hash);
-
-            let receipt = tx_result.map(|info| TransactionReceipt {
-                transaction_hash: hash,
-                transaction_index: U64::from(1),
-                block_hash: reader.block_hashes.get(&info.miniblock_number).cloned(),
-                block_number: Some(U64::from(info.miniblock_number)),
-                l1_batch_tx_index: None,
-                l1_batch_number: Some(U64::from(info.batch_number as u64)),
-                from: Default::default(),
-                to: Some(info.tx.execute.contract_address),
-                cumulative_gas_used: Default::default(),
-                gas_used: Some(info.tx.common_data.fee.gas_limit - info.result.gas_refunded),
-                contract_address: contract_address_from_tx_result(&info.result),
-                logs: info
-                    .result
-                    .result
-                    .logs
-                    .events
-                    .iter()
-                    .map(|log| Log {
-                        address: log.address,
-                        topics: log.indexed_topics.clone(),
-                        data: zksync_types::Bytes(log.value.clone()),
-                        block_hash: Some(hash),
-                        block_number: Some(U64::from(info.miniblock_number)),
-                        l1_batch_number: Some(U64::from(info.batch_number as u64)),
-                        transaction_hash: Some(hash),
-                        transaction_index: Some(U64::from(1)),
-                        log_index: Some(U256::default()),
-                        transaction_log_index: Some(U256::default()),
-                        log_type: None,
-                        removed: None,
-                    })
-                    .collect(),
-                l2_to_l1_logs: vec![],
-                status: Some(if info.result.status == TxExecutionStatus::Success {
-                    U64::from(1)
-                } else {
-                    U64::from(0)
-                }),
-                effective_gas_price: Some(L2_GAS_PRICE.into()),
-                ..Default::default()
-            });
->>>>>>> 19b7cca2
 
             Ok(receipt)
         })
@@ -2884,7 +2837,21 @@
     }
 
     #[tokio::test]
-<<<<<<< HEAD
+    async fn test_get_transaction_receipt_uses_produced_block_hash() {
+        let node = InMemoryNode::<HttpForkSource>::default();
+        let tx_hash = H256::repeat_byte(0x01);
+        let expected_block_hash = testing::apply_tx(&node, tx_hash);
+
+        let actual_tx_receipt = node
+            .get_transaction_receipt(tx_hash)
+            .await
+            .expect("failed fetching transaction receipt by hash")
+            .expect("no transaction receipt");
+
+        assert_eq!(Some(expected_block_hash), actual_tx_receipt.block_hash);
+    }
+
+    #[tokio::test]
     async fn test_new_block_filter_returns_filter_id() {
         let node = InMemoryNode::<HttpForkSource>::default();
 
@@ -3036,19 +3003,5 @@
             FilterChanges::Empty(_) => (),
             changes => panic!("expected no changes in the second call, got {:?}", changes),
         }
-=======
-    async fn test_get_transaction_receipt_uses_produced_block_hash() {
-        let node = InMemoryNode::<HttpForkSource>::default();
-        let tx_hash = H256::repeat_byte(0x01);
-        let expected_block_hash = testing::apply_tx(&node, tx_hash);
-
-        let actual_tx_receipt = node
-            .get_transaction_receipt(tx_hash)
-            .await
-            .expect("failed fetching transaction receipt by hash")
-            .expect("no transaction receipt");
-
-        assert_eq!(Some(expected_block_hash), actual_tx_receipt.block_hash);
->>>>>>> 19b7cca2
     }
 }