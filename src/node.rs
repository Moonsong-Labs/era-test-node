//! In-memory node, that supports forking other networks.
use crate::{
    bootloader_debug::{BootloaderDebug, BootloaderDebugTracer},
    console_log::ConsoleLogHandler,
    deps::InMemoryStorage,
    filters::{EthFilters, FilterType, LogFilter},
    fork::{ForkDetails, ForkSource, ForkStorage},
    formatter,
    system_contracts::{self, Options, SystemContracts},
    utils::{
        self, adjust_l1_gas_price_for_tx, bytecode_to_factory_dep, to_human_size, IntoBoxedFuture,
    },
};
use clap::Parser;
use colored::Colorize;
use core::fmt::Display;
use futures::FutureExt;
use indexmap::IndexMap;
use itertools::Itertools;
use jsonrpc_core::BoxFuture;
use once_cell::sync::OnceCell;
use std::{
    cmp::{self},
    collections::{HashMap, HashSet},
    str::FromStr,
    sync::{Arc, RwLock},
};

use vm::{
    constants::{
        BLOCK_GAS_LIMIT, BLOCK_OVERHEAD_PUBDATA, ETH_CALL_GAS_LIMIT, MAX_PUBDATA_PER_BLOCK,
    },
    utils::{
        fee::derive_base_fee_and_gas_per_pubdata,
        l2_blocks::load_last_l2_block,
        overhead::{derive_overhead, OverheadCoeficients},
    },
    CallTracer, ExecutionResult, HistoryDisabled, L1BatchEnv, SystemEnv, TxExecutionMode, Vm,
    VmExecutionResultAndLogs, VmTracer,
};
use zksync_basic_types::{
    web3::{self, signing::keccak256},
    AccountTreeId, Address, Bytes, L1BatchNumber, MiniblockNumber, H160, H256, U256, U64,
};
use zksync_contracts::BaseSystemContracts;
use zksync_core::api_server::web3::backend_jsonrpc::{
    error::into_jsrpc_error, namespaces::eth::EthNamespaceT,
};
use zksync_state::{ReadStorage, StoragePtr, StorageView, WriteStorage};
use zksync_types::{
    api::{Block, Log, TransactionReceipt, TransactionVariant},
    block::legacy_miniblock_hash,
    fee::Fee,
    get_code_key, get_nonce_key,
    l2::L2Tx,
    transaction_request::TransactionRequest,
    utils::{
        decompose_full_nonce, nonces_to_full_nonce, storage_key_for_eth_balance,
        storage_key_for_standard_token_balance,
    },
    PackedEthSignature, StorageKey, StorageLogQueryType, StorageValue, Transaction,
    ACCOUNT_CODE_STORAGE_ADDRESS, EIP_712_TX_TYPE, L2_ETH_TOKEN_ADDRESS, MAX_GAS_PER_PUBDATA_BYTE,
    MAX_L2_TX_GAS_LIMIT,
};
use zksync_utils::{
    bytecode::{compress_bytecode, hash_bytecode},
    h256_to_account_address, h256_to_u256, h256_to_u64, u256_to_h256,
};
use zksync_web3_decl::{
    error::Web3Error,
    types::{FeeHistory, Filter, FilterChanges},
};

/// Max possible size of an ABI encoded tx (in bytes).
pub const MAX_TX_SIZE: usize = 1_000_000;
/// Timestamp of the first block (if not running in fork mode).
pub const NON_FORK_FIRST_BLOCK_TIMESTAMP: u64 = 1_000;
/// Network ID we use for the test node.
pub const TEST_NODE_NETWORK_ID: u16 = 260;
/// L1 Gas Price.
pub const L1_GAS_PRICE: u64 = 50_000_000_000;
/// L2 Gas Price (0.25 gwei).
pub const L2_GAS_PRICE: u64 = 250_000_000;
/// L1 Gas Price Scale Factor for gas estimation.
pub const ESTIMATE_GAS_L1_GAS_PRICE_SCALE_FACTOR: f64 = 1.2;
/// The max possible number of gas that `eth_estimateGas` is allowed to overestimate.
pub const ESTIMATE_GAS_PUBLISH_BYTE_OVERHEAD: u32 = 100;
/// Acceptable gas overestimation limit.
pub const ESTIMATE_GAS_ACCEPTABLE_OVERESTIMATION: u32 = 1_000;
/// The factor by which to scale the gasLimit.
pub const ESTIMATE_GAS_SCALE_FACTOR: f32 = 1.3;
/// The maximum number of previous blocks to store the state for.
pub const MAX_PREVIOUS_STATES: u16 = 128;
/// The zks protocol version.
pub const PROTOCOL_VERSION: &str = "zks/1";

pub fn compute_hash(block_number: u64, tx_hash: H256) -> H256 {
    let digest = [&block_number.to_be_bytes()[..], tx_hash.as_bytes()].concat();
    H256(keccak256(&digest))
}

pub fn create_empty_block<TX>(block_number: u64, timestamp: u64, batch: u32) -> Block<TX> {
    let hash = compute_hash(block_number, H256::zero());
    Block {
        hash,
        number: U64::from(block_number),
        timestamp: U256::from(timestamp),
        l1_batch_number: Some(U64::from(batch)),
        transactions: vec![],
        gas_used: U256::from(0),
        gas_limit: U256::from(BLOCK_GAS_LIMIT),
        ..Default::default()
    }
}

/// Information about the executed transaction.
#[derive(Debug, Clone)]
pub struct TxExecutionInfo {
    pub tx: L2Tx,
    // Batch number where transaction was executed.
    pub batch_number: u32,
    pub miniblock_number: u64,
    pub result: VmExecutionResultAndLogs,
}

#[derive(Debug, clap::Parser, Clone, clap::ValueEnum, PartialEq, Eq)]
pub enum ShowCalls {
    None,
    User,
    System,
    All,
}

impl FromStr for ShowCalls {
    type Err = String;

    fn from_str(s: &str) -> Result<Self, Self::Err> {
        match s.to_lowercase().as_ref() {
            "none" => Ok(ShowCalls::None),
            "user" => Ok(ShowCalls::User),
            "system" => Ok(ShowCalls::System),
            "all" => Ok(ShowCalls::All),
            _ => Err(format!(
                "Unknown ShowCalls value {} - expected one of none|user|system|all.",
                s
            )),
        }
    }
}

impl Display for ShowCalls {
    fn fmt(&self, f: &mut std::fmt::Formatter<'_>) -> Result<(), std::fmt::Error> {
        write!(f, "{:?}", self)
    }
}

#[derive(Debug, Parser, Clone, clap::ValueEnum, PartialEq, Eq)]
pub enum ShowStorageLogs {
    None,
    Read,
    Write,
    All,
}

impl FromStr for ShowStorageLogs {
    type Err = String;

    fn from_str(s: &str) -> Result<Self, Self::Err> {
        match s.to_lowercase().as_ref() {
            "none" => Ok(ShowStorageLogs::None),
            "read" => Ok(ShowStorageLogs::Read),
            "write" => Ok(ShowStorageLogs::Write),
            "all" => Ok(ShowStorageLogs::All),
            _ => Err(format!(
                "Unknown ShowStorageLogs value {} - expected one of none|read|write|all.",
                s
            )),
        }
    }
}

impl Display for ShowStorageLogs {
    fn fmt(&self, f: &mut std::fmt::Formatter<'_>) -> Result<(), std::fmt::Error> {
        write!(f, "{:?}", self)
    }
}

#[derive(Debug, Parser, Clone, clap::ValueEnum, PartialEq, Eq)]
pub enum ShowVMDetails {
    None,
    All,
}

impl FromStr for ShowVMDetails {
    type Err = String;

    fn from_str(s: &str) -> Result<Self, Self::Err> {
        match s.to_lowercase().as_ref() {
            "none" => Ok(ShowVMDetails::None),
            "all" => Ok(ShowVMDetails::All),
            _ => Err(format!(
                "Unknown ShowVMDetails value {} - expected one of none|all.",
                s
            )),
        }
    }
}

impl Display for ShowVMDetails {
    fn fmt(&self, f: &mut std::fmt::Formatter<'_>) -> Result<(), std::fmt::Error> {
        write!(f, "{:?}", self)
    }
}

#[derive(Debug, Parser, Clone, clap::ValueEnum, PartialEq, Eq)]
pub enum ShowGasDetails {
    None,
    All,
}

impl FromStr for ShowGasDetails {
    type Err = String;

    fn from_str(s: &str) -> Result<Self, Self::Err> {
        match s.to_lowercase().as_ref() {
            "none" => Ok(ShowGasDetails::None),
            "all" => Ok(ShowGasDetails::All),
            _ => Err(format!(
                "Unknown ShowGasDetails value {} - expected one of none|all.",
                s
            )),
        }
    }
}

impl Display for ShowGasDetails {
    fn fmt(&self, f: &mut std::fmt::Formatter<'_>) -> Result<(), std::fmt::Error> {
        write!(f, "{:?}", self)
    }
}

#[derive(Debug, Clone)]
pub struct TransactionResult {
    info: TxExecutionInfo,
    receipt: TransactionReceipt,
}

/// Helper struct for InMemoryNode.
/// S - is the Source of the Fork.
#[derive(Clone)]
pub struct InMemoryNodeInner<S> {
    /// The latest timestamp that was already generated.
    /// Next block will be current_timestamp + 1
    pub current_timestamp: u64,
    /// The latest batch number that was already generated.
    /// Next block will be current_batch + 1
    pub current_batch: u32,
    /// The latest miniblock number that was already generated.
    /// Next transaction will go to the block current_miniblock + 1
    pub current_miniblock: u64,
    /// The latest miniblock hash.
    pub current_miniblock_hash: H256,
    pub l1_gas_price: u64,
    // Map from transaction to details about the exeuction
    pub tx_results: HashMap<H256, TransactionResult>,
    // Map from block hash to information about the block.
    pub blocks: HashMap<H256, Block<TransactionVariant>>,
    // Map from block number to a block hash.
    pub block_hashes: HashMap<u64, H256>,
    // Map from filter_id to the eth filter
    pub filters: EthFilters,
    // Underlying storage
    pub fork_storage: ForkStorage<S>,
    // Debug level information.
    pub show_calls: ShowCalls,
    // Displays storage logs.
    pub show_storage_logs: ShowStorageLogs,
    // Displays VM details.
    pub show_vm_details: ShowVMDetails,
    // Gas details information.
    pub show_gas_details: ShowGasDetails,
    // If true - will contact openchain to resolve the ABI to function names.
    pub resolve_hashes: bool,
    pub console_log_handler: ConsoleLogHandler,
    pub system_contracts: SystemContracts,
    pub impersonated_accounts: HashSet<Address>,
    pub rich_accounts: HashSet<H160>,
    /// Keeps track of historical states indexed via block hash. Limited to [MAX_PREVIOUS_STATES].
    pub previous_states: IndexMap<H256, HashMap<StorageKey, StorageValue>>,
}

type L2TxResult = (
    HashMap<StorageKey, H256>,
    VmExecutionResultAndLogs,
    Block<TransactionVariant>,
    HashMap<U256, Vec<U256>>,
    BlockContext,
);

impl<S: std::fmt::Debug + ForkSource> InMemoryNodeInner<S> {
    pub fn create_l1_batch_env<ST: ReadStorage>(
        &self,
        storage: StoragePtr<ST>,
    ) -> (L1BatchEnv, BlockContext) {
        let last_l2_block_hash = if let Some(last_l2_block) = load_last_l2_block(storage) {
            last_l2_block.hash
        } else {
            // This is the scenario of either the first L2 block ever or
            // the first block after the upgrade for support of L2 blocks.
            legacy_miniblock_hash(MiniblockNumber(self.current_miniblock as u32))
        };
        let block_ctx = BlockContext::from_current(
            self.current_batch,
            self.current_miniblock,
            self.current_timestamp,
        );
        let block_ctx = block_ctx.new_batch();
        let batch_env = L1BatchEnv {
            // TODO: set the previous batch hash properly (take from fork, when forking, and from local storage, when this is not the first block).
            previous_batch_hash: None,
            number: L1BatchNumber::from(block_ctx.batch),
            timestamp: block_ctx.timestamp,
            l1_gas_price: self.l1_gas_price,
            fair_l2_gas_price: L2_GAS_PRICE,
            fee_account: H160::zero(),
            enforced_base_fee: None,
            first_l2_block: vm::L2BlockEnv {
                // the 'current_miniblock' contains the block that was already produced.
                // So the next one should be one higher.
                number: block_ctx.miniblock as u32,
                timestamp: block_ctx.timestamp,
                prev_block_hash: last_l2_block_hash,
                // This is only used during zksyncEra block timestamp/number transition.
                // In case of starting a new network, it doesn't matter.
                // In theory , when forking mainnet, we should match this value
                // to the value that was set in the node at that time - but AFAIK
                // we don't have any API for this - so this might result in slightly
                // incorrect replays of transacions during the migration period, that
                // depend on block number or timestamp.
                max_virtual_blocks_to_create: 1,
            },
        };

        (batch_env, block_ctx)
    }

    pub fn create_system_env(
        &self,
        base_system_contracts: BaseSystemContracts,
        execution_mode: TxExecutionMode,
    ) -> SystemEnv {
        SystemEnv {
            zk_porter_available: false,
            // TODO: when forking, we could consider taking the protocol version id from the fork itself.
            version: zksync_types::ProtocolVersionId::latest(),
            base_system_smart_contracts: base_system_contracts,
            gas_limit: BLOCK_GAS_LIMIT,
            execution_mode,
            default_validation_computational_gas_limit: BLOCK_GAS_LIMIT,
            chain_id: self.fork_storage.chain_id,
        }
    }

    /// Estimates the gas required for a given call request.
    ///
    /// # Arguments
    ///
    /// * `req` - A `CallRequest` struct representing the call request to estimate gas for.
    ///
    /// # Returns
    ///
    /// A `Result` with a `Fee` representing the estimated gas related data.
    pub fn estimate_gas_impl(
        &self,
        req: zksync_types::transaction_request::CallRequest,
    ) -> jsonrpc_core::Result<Fee> {
        let mut l2_tx = match L2Tx::from_request(req.into(), MAX_TX_SIZE) {
            Ok(tx) => tx,
            Err(e) => {
                let error = Web3Error::SerializationError(e);
                return Err(into_jsrpc_error(error));
            }
        };

        let tx: Transaction = l2_tx.clone().into();
        let fair_l2_gas_price = L2_GAS_PRICE;

        // Calculate Adjusted L1 Price
        let l1_gas_price = {
            let current_l1_gas_price =
                ((self.l1_gas_price as f64) * ESTIMATE_GAS_L1_GAS_PRICE_SCALE_FACTOR) as u64;

            // In order for execution to pass smoothly, we need to ensure that block's required gasPerPubdata will be
            // <= to the one in the transaction itself.
            adjust_l1_gas_price_for_tx(
                current_l1_gas_price,
                L2_GAS_PRICE,
                tx.gas_per_pubdata_byte_limit(),
            )
        };

        let (base_fee, gas_per_pubdata_byte) =
            derive_base_fee_and_gas_per_pubdata(l1_gas_price, fair_l2_gas_price);

        // Properly format signature
        if l2_tx.common_data.signature.is_empty() {
            l2_tx.common_data.signature = vec![0u8; 65];
            l2_tx.common_data.signature[64] = 27;
        }

        l2_tx.common_data.fee.gas_per_pubdata_limit = MAX_GAS_PER_PUBDATA_BYTE.into();
        l2_tx.common_data.fee.max_fee_per_gas = base_fee.into();
        l2_tx.common_data.fee.max_priority_fee_per_gas = base_fee.into();

        let mut storage_view = StorageView::new(&self.fork_storage);

        // Calculate gas_for_bytecodes_pubdata
        let pubdata_for_factory_deps = l2_tx
            .execute
            .factory_deps
            .as_deref()
            .unwrap_or_default()
            .iter()
            .map(|bytecode| {
                if storage_view.is_bytecode_known(&hash_bytecode(bytecode)) {
                    return 0;
                }

                let length = if let Ok(compressed) = compress_bytecode(bytecode) {
                    compressed.len()
                } else {
                    bytecode.len()
                };
                length as u32 + ESTIMATE_GAS_PUBLISH_BYTE_OVERHEAD
            })
            .sum::<u32>();

        if pubdata_for_factory_deps > MAX_PUBDATA_PER_BLOCK {
            return Err(into_jsrpc_error(Web3Error::SubmitTransactionError(
                "exceeds limit for published pubdata".into(),
                Default::default(),
            )));
        }

        let gas_for_bytecodes_pubdata: u32 =
            pubdata_for_factory_deps * (gas_per_pubdata_byte as u32);

        let storage = storage_view.to_rc_ptr();

        let execution_mode = TxExecutionMode::EstimateFee;
        let (mut batch_env, _) = self.create_l1_batch_env(storage.clone());
        batch_env.l1_gas_price = l1_gas_price;
        let system_env = self.create_system_env(
            self.system_contracts.contracts_for_fee_estimate().clone(),
            execution_mode,
        );

        // We are using binary search to find the minimal values of gas_limit under which the transaction succeeds
        let mut lower_bound = 0;
        let mut upper_bound = MAX_L2_TX_GAS_LIMIT as u32;
        let mut attempt_count = 1;

        log::trace!("Starting gas estimation loop");
        while lower_bound + ESTIMATE_GAS_ACCEPTABLE_OVERESTIMATION < upper_bound {
            let mid = (lower_bound + upper_bound) / 2;
            log::trace!(
                "Attempt {} (lower_bound: {}, upper_bound: {}, mid: {})",
                attempt_count,
                lower_bound,
                upper_bound,
                mid
            );
            let try_gas_limit = gas_for_bytecodes_pubdata + mid;

            let estimate_gas_result = InMemoryNodeInner::estimate_gas_step(
                l2_tx.clone(),
                gas_per_pubdata_byte,
                try_gas_limit,
                l1_gas_price,
                batch_env.clone(),
                system_env.clone(),
                &self.fork_storage,
            );

            if estimate_gas_result.result.is_failed() {
                log::trace!("Attempt {} FAILED", attempt_count);
                lower_bound = mid + 1;
            } else {
                log::trace!("Attempt {} SUCCEEDED", attempt_count);
                upper_bound = mid;
            }
            attempt_count += 1;
        }

        log::trace!("Gas Estimation Values:");
        log::trace!("  Final upper_bound: {}", upper_bound);
        log::trace!("  ESTIMATE_GAS_SCALE_FACTOR: {}", ESTIMATE_GAS_SCALE_FACTOR);
        log::trace!("  MAX_L2_TX_GAS_LIMIT: {}", MAX_L2_TX_GAS_LIMIT);
        let tx_body_gas_limit = cmp::min(
            MAX_L2_TX_GAS_LIMIT as u32,
            (upper_bound as f32 * ESTIMATE_GAS_SCALE_FACTOR) as u32,
        );
        let suggested_gas_limit = tx_body_gas_limit + gas_for_bytecodes_pubdata;

        let estimate_gas_result = InMemoryNodeInner::estimate_gas_step(
            l2_tx.clone(),
            gas_per_pubdata_byte,
            suggested_gas_limit,
            l1_gas_price,
            batch_env,
            system_env,
            &self.fork_storage,
        );

        let coefficients = OverheadCoeficients::from_tx_type(EIP_712_TX_TYPE);
        let overhead: u32 = derive_overhead(
            suggested_gas_limit,
            gas_per_pubdata_byte as u32,
            tx.encoding_len(),
            coefficients,
        );

        match estimate_gas_result.result {
            ExecutionResult::Revert { output } => {
                log::info!("{}", format!("Unable to estimate gas for the request with our suggested gas limit of {}. The transaction is most likely unexecutable. Breakdown of estimation:", suggested_gas_limit + overhead).red());
                log::info!(
                    "{}",
                    format!(
                        "\tEstimated transaction body gas cost: {}",
                        tx_body_gas_limit
                    )
                    .red()
                );
                log::info!(
                    "{}",
                    format!("\tGas for pubdata: {}", gas_for_bytecodes_pubdata).red()
                );
                log::info!("{}", format!("\tOverhead: {}", overhead).red());
                let message = output.to_string();
                let pretty_message = format!(
                    "execution reverted{}{}",
                    if message.is_empty() { "" } else { ": " },
                    message
                );
                let data = output.encoded_data();
                log::info!("{}", pretty_message.on_red());
                Err(into_jsrpc_error(Web3Error::SubmitTransactionError(
                    pretty_message,
                    data,
                )))
            }
            ExecutionResult::Halt { reason } => {
                log::info!("{}", format!("Unable to estimate gas for the request with our suggested gas limit of {}. The transaction is most likely unexecutable. Breakdown of estimation:", suggested_gas_limit + overhead).red());
                log::info!(
                    "{}",
                    format!(
                        "\tEstimated transaction body gas cost: {}",
                        tx_body_gas_limit
                    )
                    .red()
                );
                log::info!(
                    "{}",
                    format!("\tGas for pubdata: {}", gas_for_bytecodes_pubdata).red()
                );
                log::info!("{}", format!("\tOverhead: {}", overhead).red());
                let message = reason.to_string();
                let pretty_message = format!(
                    "execution reverted{}{}",
                    if message.is_empty() { "" } else { ": " },
                    message
                );

                log::info!("{}", pretty_message.on_red());
                Err(into_jsrpc_error(Web3Error::SubmitTransactionError(
                    pretty_message,
                    vec![],
                )))
            }
            ExecutionResult::Success { .. } => {
                let full_gas_limit = match tx_body_gas_limit
                    .overflowing_add(gas_for_bytecodes_pubdata + overhead)
                {
                    (value, false) => value,
                    (_, true) => {
                        log::info!("{}", "Overflow when calculating gas estimation. We've exceeded the block gas limit by summing the following values:".red());
                        log::info!(
                            "{}",
                            format!(
                                "\tEstimated transaction body gas cost: {}",
                                tx_body_gas_limit
                            )
                            .red()
                        );
                        log::info!(
                            "{}",
                            format!("\tGas for pubdata: {}", gas_for_bytecodes_pubdata).red()
                        );
                        log::info!("{}", format!("\tOverhead: {}", overhead).red());
                        return Err(into_jsrpc_error(Web3Error::SubmitTransactionError(
                            "exceeds block gas limit".into(),
                            Default::default(),
                        )));
                    }
                };

                log::trace!("Gas Estimation Results");
                log::trace!("  tx_body_gas_limit: {}", tx_body_gas_limit);
                log::trace!("  gas_for_bytecodes_pubdata: {}", gas_for_bytecodes_pubdata);
                log::trace!("  overhead: {}", overhead);
                log::trace!("  full_gas_limit: {}", full_gas_limit);
                let fee = Fee {
                    max_fee_per_gas: base_fee.into(),
                    max_priority_fee_per_gas: 0u32.into(),
                    gas_limit: full_gas_limit.into(),
                    gas_per_pubdata_limit: gas_per_pubdata_byte.into(),
                };
                Ok(fee)
            }
        }
    }

    /// Runs fee estimation against a sandbox vm with the given gas_limit.
    #[allow(clippy::too_many_arguments)]
    fn estimate_gas_step(
        mut l2_tx: L2Tx,
        gas_per_pubdata_byte: u64,
        tx_gas_limit: u32,
        l1_gas_price: u64,
        mut batch_env: L1BatchEnv,
        system_env: SystemEnv,
        fork_storage: &ForkStorage<S>,
    ) -> VmExecutionResultAndLogs {
        let tx: Transaction = l2_tx.clone().into();
        let l1_gas_price =
            adjust_l1_gas_price_for_tx(l1_gas_price, L2_GAS_PRICE, tx.gas_per_pubdata_byte_limit());

        let coefficients = OverheadCoeficients::from_tx_type(EIP_712_TX_TYPE);
        // Set gas_limit for transaction
        let gas_limit_with_overhead = tx_gas_limit
            + derive_overhead(
                tx_gas_limit,
                gas_per_pubdata_byte as u32,
                tx.encoding_len(),
                coefficients,
            );
        l2_tx.common_data.fee.gas_limit = gas_limit_with_overhead.into();

        let storage = StorageView::new(fork_storage).to_rc_ptr();

        // The nonce needs to be updated
        let nonce = l2_tx.nonce();
        let nonce_key = get_nonce_key(&l2_tx.initiator_account());
        let full_nonce = storage.borrow_mut().read_value(&nonce_key);
        let (_, deployment_nonce) = decompose_full_nonce(h256_to_u256(full_nonce));
        let enforced_full_nonce = nonces_to_full_nonce(U256::from(nonce.0), deployment_nonce);
        storage
            .borrow_mut()
            .set_value(nonce_key, u256_to_h256(enforced_full_nonce));

        // We need to explicitly put enough balance into the account of the users
        let payer = l2_tx.payer();
        let balance_key = storage_key_for_eth_balance(&payer);
        let mut current_balance = h256_to_u256(storage.borrow_mut().read_value(&balance_key));
        let added_balance = l2_tx.common_data.fee.gas_limit * l2_tx.common_data.fee.max_fee_per_gas;
        current_balance += added_balance;
        storage
            .borrow_mut()
            .set_value(balance_key, u256_to_h256(current_balance));

        batch_env.l1_gas_price = l1_gas_price;

        let mut vm = Vm::new(batch_env, system_env, storage, HistoryDisabled);

        let tx: Transaction = l2_tx.into();
        vm.push_transaction(tx);

        vm.execute(vm::VmExecutionMode::OneTx)
    }

    /// Sets the `impersonated_account` field of the node.
    /// This field is used to override the `tx.initiator_account` field of the transaction in the `run_l2_tx` method.
    pub fn set_impersonated_account(&mut self, address: Address) -> bool {
        self.impersonated_accounts.insert(address)
    }

    /// Clears the `impersonated_account` field of the node.
    pub fn stop_impersonating_account(&mut self, address: Address) -> bool {
        self.impersonated_accounts.remove(&address)
    }

    /// Archives the current state for later queries.
    pub fn archive_state(&mut self) -> Result<(), String> {
        if self.previous_states.len() > MAX_PREVIOUS_STATES as usize {
            if let Some(entry) = self.previous_states.shift_remove_index(0) {
                log::debug!("removing archived state for previous block {:#x}", entry.0);
            }
        }
        log::debug!(
            "archiving state for {:#x} #{}",
            self.current_miniblock_hash,
            self.current_miniblock
        );
        self.previous_states.insert(
            self.current_miniblock_hash,
            self.fork_storage
                .inner
                .read()
                .map_err(|err| err.to_string())?
                .raw_storage
                .state
                .clone(),
        );

        Ok(())
    }

    /// Creates a [Snapshot] of the current state of the node.
    pub fn snapshot(&self) -> Result<Snapshot, String> {
        let storage = self
            .fork_storage
            .inner
            .read()
            .map_err(|err| format!("failed acquiring read lock on storage: {:?}", err))?;

        Ok(Snapshot {
            current_timestamp: self.current_timestamp,
            current_batch: self.current_batch,
            current_miniblock: self.current_miniblock,
            current_miniblock_hash: self.current_miniblock_hash,
            l1_gas_price: self.l1_gas_price,
            tx_results: self.tx_results.clone(),
            blocks: self.blocks.clone(),
            block_hashes: self.block_hashes.clone(),
            filters: self.filters.clone(),
            impersonated_accounts: self.impersonated_accounts.clone(),
            rich_accounts: self.rich_accounts.clone(),
            previous_states: self.previous_states.clone(),
            raw_storage: storage.raw_storage.clone(),
            value_read_cache: storage.value_read_cache.clone(),
            factory_dep_cache: storage.factory_dep_cache.clone(),
        })
    }

    /// Restores a previously created [Snapshot] of the node.
    pub fn restore_snapshot(&mut self, snapshot: Snapshot) -> Result<(), String> {
        let mut storage = self
            .fork_storage
            .inner
            .write()
            .map_err(|err| format!("failed acquiring write lock on storage: {:?}", err))?;

        self.current_timestamp = snapshot.current_timestamp;
        self.current_batch = snapshot.current_batch;
        self.current_miniblock = snapshot.current_miniblock;
        self.current_miniblock_hash = snapshot.current_miniblock_hash;
        self.l1_gas_price = snapshot.l1_gas_price;
        self.tx_results = snapshot.tx_results;
        self.blocks = snapshot.blocks;
        self.block_hashes = snapshot.block_hashes;
        self.filters = snapshot.filters;
        self.impersonated_accounts = snapshot.impersonated_accounts;
        self.rich_accounts = snapshot.rich_accounts;
        self.previous_states = snapshot.previous_states;
        storage.raw_storage = snapshot.raw_storage;
        storage.value_read_cache = snapshot.value_read_cache;
        storage.factory_dep_cache = snapshot.factory_dep_cache;

        Ok(())
    }
}

/// Creates a restorable snapshot for the [InMemoryNodeInner]. The snapshot contains all the necessary
/// data required to restore the [InMemoryNodeInner] state to a previous point in time.
#[derive(Debug, Clone)]
pub struct Snapshot {
    pub(crate) current_timestamp: u64,
    pub(crate) current_batch: u32,
    pub(crate) current_miniblock: u64,
    pub(crate) current_miniblock_hash: H256,
    pub(crate) l1_gas_price: u64,
    pub(crate) tx_results: HashMap<H256, TransactionResult>,
    pub(crate) blocks: HashMap<H256, Block<TransactionVariant>>,
    pub(crate) block_hashes: HashMap<u64, H256>,
    pub(crate) filters: EthFilters,
    pub(crate) impersonated_accounts: HashSet<Address>,
    pub(crate) rich_accounts: HashSet<H160>,
    pub(crate) previous_states: IndexMap<H256, HashMap<StorageKey, StorageValue>>,
    pub(crate) raw_storage: InMemoryStorage,
    pub(crate) value_read_cache: HashMap<StorageKey, H256>,
    pub(crate) factory_dep_cache: HashMap<H256, Option<Vec<u8>>>,
}

fn not_implemented<T: Send + 'static>(
    method_name: &str,
) -> jsonrpc_core::BoxFuture<Result<T, jsonrpc_core::Error>> {
    log::warn!("Method {} is not implemented", method_name);
    Err(jsonrpc_core::Error {
        data: None,
        code: jsonrpc_core::ErrorCode::MethodNotFound,
        message: format!("Method {} is not implemented", method_name),
    })
    .into_boxed_future()
}

/// In-memory node, that can be used for local & unit testing.
/// It also supports the option of forking testnet/mainnet.
/// All contents are removed when object is destroyed.
pub struct InMemoryNode<S> {
    inner: Arc<RwLock<InMemoryNodeInner<S>>>,
}

fn contract_address_from_tx_result(execution_result: &VmExecutionResultAndLogs) -> Option<H160> {
    for query in execution_result.logs.storage_logs.iter().rev() {
        if query.log_type == StorageLogQueryType::InitialWrite
            && query.log_query.address == ACCOUNT_CODE_STORAGE_ADDRESS
        {
            return Some(h256_to_account_address(&u256_to_h256(query.log_query.key)));
        }
    }
    None
}

impl<S: ForkSource + std::fmt::Debug> Default for InMemoryNode<S> {
    fn default() -> Self {
        InMemoryNode::new(
            None,
            crate::node::ShowCalls::None,
            ShowStorageLogs::None,
            ShowVMDetails::None,
            ShowGasDetails::None,
            false,
            &system_contracts::Options::BuiltIn,
        )
    }
}

impl<S: ForkSource + std::fmt::Debug> InMemoryNode<S> {
    pub fn new(
        fork: Option<ForkDetails<S>>,
        show_calls: ShowCalls,
        show_storage_logs: ShowStorageLogs,
        show_vm_details: ShowVMDetails,
        show_gas_details: ShowGasDetails,
        resolve_hashes: bool,
        system_contracts_options: &system_contracts::Options,
    ) -> Self {
        let inner = if let Some(f) = &fork {
            let mut block_hashes = HashMap::<u64, H256>::new();
            block_hashes.insert(f.l2_block.number.as_u64(), f.l2_block.hash);
            let mut blocks = HashMap::<H256, Block<TransactionVariant>>::new();
            blocks.insert(f.l2_block.hash, f.l2_block.clone());

            InMemoryNodeInner {
                current_timestamp: f.block_timestamp,
                current_batch: f.l1_block.0,
                current_miniblock: f.l2_miniblock,
                current_miniblock_hash: f.l2_miniblock_hash,
                l1_gas_price: f.l1_gas_price,
                tx_results: Default::default(),
                blocks,
                block_hashes,
                filters: Default::default(),
                fork_storage: ForkStorage::new(fork, system_contracts_options),
                show_calls,
                show_storage_logs,
                show_vm_details,
                show_gas_details,
                resolve_hashes,
                console_log_handler: ConsoleLogHandler::default(),
                system_contracts: SystemContracts::from_options(system_contracts_options),
                impersonated_accounts: Default::default(),
                rich_accounts: HashSet::new(),
                previous_states: Default::default(),
            }
        } else {
            let mut block_hashes = HashMap::<u64, H256>::new();
            block_hashes.insert(0, H256::zero());
            let mut blocks = HashMap::<H256, Block<TransactionVariant>>::new();
            blocks.insert(
                H256::zero(),
                create_empty_block(0, NON_FORK_FIRST_BLOCK_TIMESTAMP, 0),
            );

            InMemoryNodeInner {
                current_timestamp: NON_FORK_FIRST_BLOCK_TIMESTAMP,
                current_batch: 0,
                current_miniblock: 0,
                current_miniblock_hash: H256::zero(),
                l1_gas_price: L1_GAS_PRICE,
                tx_results: Default::default(),
                blocks,
                block_hashes,
                filters: Default::default(),
                fork_storage: ForkStorage::new(fork, system_contracts_options),
                show_calls,
                show_storage_logs,
                show_vm_details,
                show_gas_details,
                resolve_hashes,
                console_log_handler: ConsoleLogHandler::default(),
                system_contracts: SystemContracts::from_options(system_contracts_options),
                impersonated_accounts: Default::default(),
                rich_accounts: HashSet::new(),
                previous_states: Default::default(),
            }
        };

        InMemoryNode {
            inner: Arc::new(RwLock::new(inner)),
        }
    }

    pub fn get_inner(&self) -> Arc<RwLock<InMemoryNodeInner<S>>> {
        self.inner.clone()
    }

    /// Applies multiple transactions - but still one per L1 batch.
    pub fn apply_txs(&self, txs: Vec<L2Tx>) -> Result<(), String> {
        log::info!("Running {:?} transactions (one per batch)", txs.len());

        for tx in txs {
            self.run_l2_tx(tx, TxExecutionMode::VerifyExecute)?;
        }

        Ok(())
    }

    /// Adds a lot of tokens to a given account.
    pub fn set_rich_account(&self, address: H160) {
        let key = storage_key_for_eth_balance(&address);

        let mut inner = match self.inner.write() {
            Ok(guard) => guard,
            Err(e) => {
                log::info!("Failed to acquire write lock: {}", e);
                return;
            }
        };

        let keys = {
            let mut storage_view = StorageView::new(&inner.fork_storage);
            storage_view.set_value(key, u256_to_h256(U256::from(10u128.pow(30))));
            storage_view.modified_storage_keys().clone()
        };

        for (key, value) in keys.iter() {
            inner.fork_storage.set_value(*key, *value);
        }
        inner.rich_accounts.insert(address);
    }

    /// Runs L2 'eth call' method - that doesn't commit to a block.
    fn run_l2_call(&self, mut l2_tx: L2Tx) -> Result<ExecutionResult, String> {
        let execution_mode = TxExecutionMode::EthCall;

        let inner = self
            .inner
            .write()
            .map_err(|e| format!("Failed to acquire write lock: {}", e))?;

        let storage = StorageView::new(&inner.fork_storage).to_rc_ptr();

        let bootloader_code = inner.system_contracts.contacts_for_l2_call();

        // init vm

        let (batch_env, _) = inner.create_l1_batch_env(storage.clone());
        let system_env = inner.create_system_env(bootloader_code.clone(), execution_mode);

        let mut vm = Vm::new(batch_env, system_env, storage, HistoryDisabled);

        // We must inject *some* signature (otherwise bootloader code fails to generate hash).
        if l2_tx.common_data.signature.is_empty() {
            l2_tx.common_data.signature = PackedEthSignature::default().serialize_packed().into();
        }

        let tx: Transaction = l2_tx.into();
        vm.push_transaction(tx);

        let call_tracer_result = Arc::new(OnceCell::default());

        let custom_tracers =
            vec![
                Box::new(CallTracer::new(call_tracer_result.clone(), HistoryDisabled))
                    as Box<dyn VmTracer<StorageView<&ForkStorage<S>>, HistoryDisabled>>,
            ];

        let tx_result = vm.inspect(custom_tracers, vm::VmExecutionMode::OneTx);

        let call_traces = Arc::try_unwrap(call_tracer_result)
            .unwrap()
            .take()
            .unwrap_or_default();

        match &tx_result.result {
            ExecutionResult::Success { output } => {
                log::info!("Call: {}", "SUCCESS".green());
                let output_bytes = zksync_basic_types::Bytes::from(output.clone());
                log::info!("Output: {}", serde_json::to_string(&output_bytes).unwrap());
            }
            ExecutionResult::Revert { output } => {
                log::info!("Call: {}: {}", "FAILED".red(), output);
            }
            ExecutionResult::Halt { reason } => log::info!("Call: {} {}", "HALTED".red(), reason),
        };

        log::info!("=== Console Logs: ");
        for call in &call_traces {
            inner.console_log_handler.handle_call_recursive(call);
        }

        log::info!("=== Call traces:");
        for call in &call_traces {
            formatter::print_call(call, 0, &inner.show_calls, inner.resolve_hashes);
        }

        Ok(tx_result.result)
    }

    fn display_detailed_gas_info(
        &self,
        bootloader_debug_result: Option<&eyre::Result<BootloaderDebug, String>>,
        spent_on_pubdata: u32,
    ) -> eyre::Result<(), String> {
        if let Some(bootloader_result) = bootloader_debug_result {
            let debug = bootloader_result.clone()?;

            log::info!("┌─────────────────────────┐");
            log::info!("│       GAS DETAILS       │");
            log::info!("└─────────────────────────┘");

            // Total amount of gas (should match tx.gas_limit).
            let total_gas_limit = debug
                .total_gas_limit_from_user
                .saturating_sub(debug.reserved_gas);

            let intrinsic_gas = total_gas_limit - debug.gas_limit_after_intrinsic;
            let gas_for_validation = debug.gas_limit_after_intrinsic - debug.gas_after_validation;

            let gas_spent_on_compute =
                debug.gas_spent_on_execution - debug.gas_spent_on_bytecode_preparation;

            let gas_used = intrinsic_gas
                + gas_for_validation
                + debug.gas_spent_on_bytecode_preparation
                + gas_spent_on_compute;

            log::info!(
                "Gas - Limit: {} | Used: {} | Refunded: {}",
                to_human_size(total_gas_limit),
                to_human_size(gas_used),
                to_human_size(debug.refund_by_operator)
            );

            if debug.total_gas_limit_from_user != total_gas_limit {
                log::info!(
                    "{}",
                    format!(
                "  WARNING: user actually provided more gas {}, but system had a lower max limit.",
                to_human_size(debug.total_gas_limit_from_user)
            )
                    .yellow()
                );
            }
            if debug.refund_computed != debug.refund_by_operator {
                log::info!(
                    "{}",
                    format!(
                        "  WARNING: Refund by VM: {}, but operator refunded more: {}",
                        to_human_size(debug.refund_computed),
                        to_human_size(debug.refund_by_operator)
                    )
                    .yellow()
                );
            }

            if debug.refund_computed + gas_used != total_gas_limit {
                log::info!(
                    "{}",
                    format!(
                        "  WARNING: Gas totals don't match. {} != {} , delta: {}",
                        to_human_size(debug.refund_computed + gas_used),
                        to_human_size(total_gas_limit),
                        to_human_size(total_gas_limit.abs_diff(debug.refund_computed + gas_used))
                    )
                    .yellow()
                );
            }

            let bytes_published = spent_on_pubdata / debug.gas_per_pubdata.as_u32();

            log::info!(
                "During execution published {} bytes to L1, @{} each - in total {} gas",
                to_human_size(bytes_published.into()),
                to_human_size(debug.gas_per_pubdata),
                to_human_size(spent_on_pubdata.into())
            );

            log::info!("Out of {} gas used, we spent:", to_human_size(gas_used));
            log::info!(
                "  {:>15} gas ({:>2}%) for transaction setup",
                to_human_size(intrinsic_gas),
                to_human_size(intrinsic_gas * 100 / gas_used)
            );
            log::info!(
                "  {:>15} gas ({:>2}%) for bytecode preparation (decompression etc)",
                to_human_size(debug.gas_spent_on_bytecode_preparation),
                to_human_size(debug.gas_spent_on_bytecode_preparation * 100 / gas_used)
            );
            log::info!(
                "  {:>15} gas ({:>2}%) for account validation",
                to_human_size(gas_for_validation),
                to_human_size(gas_for_validation * 100 / gas_used)
            );
            log::info!(
                "  {:>15} gas ({:>2}%) for computations (opcodes)",
                to_human_size(gas_spent_on_compute),
                to_human_size(gas_spent_on_compute * 100 / gas_used)
            );

            log::info!("");
            log::info!("");
            log::info!(
                "{}",
                "=== Transaction setup cost breakdown ===".to_owned().bold(),
            );

            log::info!("Total cost: {}", to_human_size(intrinsic_gas).bold());
            log::info!(
                "  {:>15} gas ({:>2}%) fixed cost",
                to_human_size(debug.intrinsic_overhead),
                to_human_size(debug.intrinsic_overhead * 100 / intrinsic_gas)
            );
            log::info!(
                "  {:>15} gas ({:>2}%) operator cost",
                to_human_size(debug.operator_overhead),
                to_human_size(debug.operator_overhead * 100 / intrinsic_gas)
            );

            log::info!("");
            log::info!(
                "  FYI: operator could have charged up to: {}, so you got {}% discount",
                to_human_size(debug.required_overhead),
                to_human_size(
                    (debug.required_overhead - debug.operator_overhead) * 100
                        / debug.required_overhead
                )
            );

            let publish_block_l1_bytes = BLOCK_OVERHEAD_PUBDATA;
            log::info!(
            "Publishing full block costs the operator up to: {}, where {} is due to {} bytes published to L1",
            to_human_size(debug.total_overhead_for_block),
            to_human_size(debug.gas_per_pubdata * publish_block_l1_bytes),
            to_human_size(publish_block_l1_bytes.into())
        );
            log::info!("Your transaction has contributed to filling up the block in the following way (we take the max contribution as the cost):");
            log::info!(
                "  Circuits overhead:{:>15} ({}% of the full block: {})",
                to_human_size(debug.overhead_for_circuits),
                to_human_size(debug.overhead_for_circuits * 100 / debug.total_overhead_for_block),
                to_human_size(debug.total_overhead_for_block)
            );
            log::info!(
                "  Length overhead:  {:>15}",
                to_human_size(debug.overhead_for_length)
            );
            log::info!(
                "  Slot overhead:    {:>15}",
                to_human_size(debug.overhead_for_slot)
            );
            Ok(())
        } else {
            Err("Booloader tracer didn't finish.".to_owned())
        }
    }

    /// Executes the given L2 transaction and returns all the VM logs.
    pub fn run_l2_tx_inner(
        &self,
        l2_tx: L2Tx,
        execution_mode: TxExecutionMode,
    ) -> Result<L2TxResult, String> {
        let inner = self
            .inner
            .write()
            .map_err(|e| format!("Failed to acquire write lock: {}", e))?;

        let storage = StorageView::new(&inner.fork_storage).to_rc_ptr();

        let (batch_env, block_ctx) = inner.create_l1_batch_env(storage.clone());

        // if we are impersonating an account, we need to use non-verifying system contracts
        let nonverifying_contracts;
        let bootloader_code = {
            if inner
                .impersonated_accounts
                .contains(&l2_tx.common_data.initiator_address)
            {
                tracing::info!(
                    "🕵️ Executing tx from impersonated account {:?}",
                    l2_tx.common_data.initiator_address
                );
                nonverifying_contracts =
                    SystemContracts::from_options(&Options::BuiltInWithoutSecurity);
                nonverifying_contracts.contracts(execution_mode)
            } else {
                inner.system_contracts.contracts(execution_mode)
            }
        };
        let system_env = inner.create_system_env(bootloader_code.clone(), execution_mode);

        let mut vm = Vm::new(
            batch_env.clone(),
            system_env,
            storage.clone(),
            HistoryDisabled,
        );

        let tx: Transaction = l2_tx.clone().into();

        vm.push_transaction(tx.clone());

        let call_tracer_result = Arc::new(OnceCell::default());
        let bootloader_debug_result = Arc::new(OnceCell::default());

        let custom_tracers = vec![
            Box::new(CallTracer::new(call_tracer_result.clone(), HistoryDisabled))
                as Box<dyn VmTracer<StorageView<&ForkStorage<S>>, HistoryDisabled>>,
            Box::new(BootloaderDebugTracer {
                result: bootloader_debug_result.clone(),
            }) as Box<dyn VmTracer<StorageView<&ForkStorage<S>>, HistoryDisabled>>,
        ];

        let tx_result = vm.inspect(custom_tracers, vm::VmExecutionMode::OneTx);

        let call_traces = call_tracer_result.get().unwrap();

        let spent_on_pubdata =
            tx_result.statistics.gas_used - tx_result.statistics.computational_gas_used;

        log::info!("┌─────────────────────────┐");
        log::info!("│   TRANSACTION SUMMARY   │");
        log::info!("└─────────────────────────┘");

        match &tx_result.result {
            ExecutionResult::Success { .. } => log::info!("Transaction: {}", "SUCCESS".green()),
            ExecutionResult::Revert { .. } => log::info!("Transaction: {}", "FAILED".red()),
            ExecutionResult::Halt { .. } => log::info!("Transaction: {}", "HALTED".red()),
        }

        log::info!("Initiator: {:?}", tx.initiator_account());
        log::info!("Payer: {:?}", tx.payer());
        log::info!(
            "Gas - Limit: {} | Used: {} | Refunded: {}",
            to_human_size(tx.gas_limit()),
            to_human_size(tx.gas_limit() - tx_result.refunds.gas_refunded),
            to_human_size(tx_result.refunds.gas_refunded.into())
        );

        match inner.show_gas_details {
            ShowGasDetails::None => log::info!(
                "Use --show-gas-details flag or call config_setShowGasDetails to display more info"
            ),
            ShowGasDetails::All => {
                if self
                    .display_detailed_gas_info(bootloader_debug_result.get(), spent_on_pubdata)
                    .is_err()
                {
                    log::info!(
                        "{}",
                        "!!! FAILED TO GET DETAILED GAS INFO !!!".to_owned().red()
                    );
                }
            }
        }

        if inner.show_storage_logs != ShowStorageLogs::None {
            log::info!("");
            log::info!("┌──────────────────┐");
            log::info!("│   STORAGE LOGS   │");
            log::info!("└──────────────────┘");
        }

        for log_query in &tx_result.logs.storage_logs {
            match inner.show_storage_logs {
                ShowStorageLogs::Write => {
                    if matches!(
                        log_query.log_type,
                        StorageLogQueryType::RepeatedWrite | StorageLogQueryType::InitialWrite
                    ) {
                        formatter::print_logs(log_query);
                    }
                }
                ShowStorageLogs::Read => {
                    if log_query.log_type == StorageLogQueryType::Read {
                        formatter::print_logs(log_query);
                    }
                }
                ShowStorageLogs::All => {
                    formatter::print_logs(log_query);
                }
                _ => {}
            }
        }

        if inner.show_vm_details != ShowVMDetails::None {
            formatter::print_vm_details(&tx_result);
        }

        log::info!("");
        log::info!("==== Console logs: ");
        for call in call_traces {
            inner.console_log_handler.handle_call_recursive(call);
        }
        log::info!("");
        let call_traces_count = if !call_traces.is_empty() {
            // All calls/sub-calls are stored within the first call trace
            call_traces[0].calls.len()
        } else {
            0
        };
        log::info!(
            "==== {} Use --show-calls flag or call config_setShowCalls to display more info.",
            format!("{:?} call traces. ", call_traces_count).bold()
        );

        if inner.show_calls != ShowCalls::None {
            for call in call_traces {
                formatter::print_call(call, 0, &inner.show_calls, inner.resolve_hashes);
            }
        }
        log::info!("");
        log::info!(
            "==== {}",
            format!("{} events", tx_result.logs.events.len()).bold()
        );
        for event in &tx_result.logs.events {
            formatter::print_event(event, inner.resolve_hashes);
        }

        // The computed block hash here will be different than that in production.
        let hash = compute_hash(block_ctx.miniblock, l2_tx.hash());

        let mut transaction = zksync_types::api::Transaction::from(l2_tx);
        let block_hash = inner
            .block_hashes
            .get(&inner.current_miniblock)
            .ok_or(format!(
                "Block hash not found for block: {}",
                inner.current_miniblock
            ))?;
        transaction.block_hash = Some(*block_hash);
        transaction.block_number = Some(U64::from(inner.current_miniblock));

        let block = Block {
            hash,
            number: U64::from(block_ctx.miniblock),
            timestamp: U256::from(batch_env.timestamp),
            l1_batch_number: Some(U64::from(batch_env.number.0)),
            transactions: vec![TransactionVariant::Full(transaction)],
            gas_used: U256::from(tx_result.statistics.gas_used),
            gas_limit: U256::from(BLOCK_GAS_LIMIT),
            ..Default::default()
        };

        log::info!("");
        log::info!("");

        let bytecodes = vm
            .get_last_tx_compressed_bytecodes()
            .iter()
            .map(|b| bytecode_to_factory_dep(b.original.clone()))
            .collect();

        vm.execute(vm::VmExecutionMode::Bootloader);

        let modified_keys = storage.borrow().modified_storage_keys().clone();
        Ok((modified_keys, tx_result, block, bytecodes, block_ctx))
    }

    /// Runs L2 transaction and commits it to a new block.
    fn run_l2_tx(&self, l2_tx: L2Tx, execution_mode: TxExecutionMode) -> Result<(), String> {
        let tx_hash = l2_tx.hash();
        log::info!("");
        log::info!("Executing {}", format!("{:?}", tx_hash).bold());

        {
            let mut inner = self
                .inner
                .write()
                .map_err(|e| format!("Failed to acquire write lock: {}", e))?;
            inner.filters.notify_new_pending_transaction(tx_hash);
        }

        let (keys, result, block, bytecodes, block_ctx) =
            self.run_l2_tx_inner(l2_tx.clone(), execution_mode)?;

        if let ExecutionResult::Halt { reason } = result.result {
            // Halt means that something went really bad with the transaction execution (in most cases invalid signature,
            // but it could also be bootloader panic etc).
            // In such case, we should not persist the VM data, and we should pretend that transaction never existed.
            return Err(format!("Transaction HALT: {}", reason));
        }
        // Write all the mutated keys (storage slots).
        let mut inner = self
            .inner
            .write()
            .map_err(|e| format!("Failed to acquire write lock: {}", e))?;
        for (key, value) in keys.iter() {
            inner.fork_storage.set_value(*key, *value);
        }

        // Write all the factory deps.
        for (hash, code) in bytecodes.iter() {
            inner.fork_storage.store_factory_dep(
                u256_to_h256(*hash),
                code.iter()
                    .flat_map(|entry| {
                        let mut bytes = vec![0u8; 32];
                        entry.to_big_endian(&mut bytes);
                        bytes.to_vec()
                    })
                    .collect(),
            )
        }

        for (log_idx, event) in result.logs.events.iter().enumerate() {
            inner.filters.notify_new_log(
                &Log {
                    address: event.address,
                    topics: event.indexed_topics.clone(),
                    data: Bytes(event.value.clone()),
                    block_hash: Some(block.hash),
                    block_number: Some(block.number),
                    l1_batch_number: block.l1_batch_number,
                    transaction_hash: Some(tx_hash),
                    transaction_index: Some(U64::zero()),
                    log_index: Some(U256::from(log_idx)),
                    transaction_log_index: Some(U256::from(log_idx)),
                    log_type: None,
                    removed: None,
                },
                block.number,
            );
        }
        let tx_receipt = TransactionReceipt {
            transaction_hash: tx_hash,
            transaction_index: U64::from(0),
            block_hash: Some(block.hash),
            block_number: Some(block.number),
            l1_batch_tx_index: None,
            l1_batch_number: block.l1_batch_number,
            from: l2_tx.initiator_account(),
            to: Some(l2_tx.recipient_account()),
            cumulative_gas_used: Default::default(),
            gas_used: Some(l2_tx.common_data.fee.gas_limit - result.refunds.gas_refunded),
            contract_address: contract_address_from_tx_result(&result),
            logs: result
                .logs
                .events
                .iter()
                .enumerate()
                .map(|(log_idx, log)| Log {
                    address: log.address,
                    topics: log.indexed_topics.clone(),
                    data: Bytes(log.value.clone()),
                    block_hash: Some(block.hash),
                    block_number: Some(block.number),
                    l1_batch_number: block.l1_batch_number,
                    transaction_hash: Some(tx_hash),
                    transaction_index: Some(U64::zero()),
                    log_index: Some(U256::from(log_idx)),
                    transaction_log_index: Some(U256::from(log_idx)),
                    log_type: None,
                    removed: None,
                })
                .collect(),
            l2_to_l1_logs: vec![],
            status: Some(if result.result.is_failed() {
                U64::from(0)
            } else {
                U64::from(1)
            }),
            effective_gas_price: Some(L2_GAS_PRICE.into()),
            ..Default::default()
        };
        inner.tx_results.insert(
            tx_hash,
            TransactionResult {
                info: TxExecutionInfo {
                    tx: l2_tx,
                    batch_number: block.l1_batch_number.unwrap_or_default().as_u32(),
                    miniblock_number: block.number.as_u64(),
                    result,
                },
                receipt: tx_receipt,
            },
        );

        // With the introduction of 'l2 blocks' (and virtual blocks),
        // we are adding one l2 block at the end of each batch (to handle things like remaining events etc).
        //  You can look at insert_fictive_l2_block function in VM to see how this fake block is inserted.
        let block_ctx = block_ctx.new_block();
        let empty_block_at_end_of_batch =
            create_empty_block(block_ctx.miniblock, block_ctx.timestamp, block_ctx.batch);

        inner.current_batch = inner.current_batch.saturating_add(1);

        for block in vec![block, empty_block_at_end_of_batch] {
            // archive current state before we produce new batch/blocks
            if let Err(err) = inner.archive_state() {
                log::error!(
                    "failed archiving state for block {}: {}",
                    inner.current_miniblock,
                    err
                );
            }

            inner.current_miniblock = inner.current_miniblock.saturating_add(1);
            inner.current_timestamp = inner.current_timestamp.saturating_add(1);

            let actual_l1_batch_number = block
                .l1_batch_number
                .expect("block must have a l1_batch_number");
            if actual_l1_batch_number.as_u32() != inner.current_batch {
                panic!(
                    "expected next block to have batch_number {}, got {}",
                    inner.current_batch,
                    actual_l1_batch_number.as_u32()
                );
            }

            if block.number.as_u64() != inner.current_miniblock {
                panic!(
                    "expected next block to have miniblock {}, got {}",
                    inner.current_miniblock,
                    block.number.as_u64()
                );
            }

            if block.timestamp.as_u64() != inner.current_timestamp {
                panic!(
                    "expected next block to have timestamp {}, got {}",
                    inner.current_timestamp,
                    block.timestamp.as_u64()
                );
            }

            let block_hash = block.hash;
            inner.current_miniblock_hash = block_hash;
            inner.block_hashes.insert(block.number.as_u64(), block.hash);
            inner.blocks.insert(block.hash, block);
            inner.filters.notify_new_block(block_hash);
        }

        Ok(())
    }
}

/// Keeps track of a block's batch number, miniblock number and timestamp.
/// Useful for keeping track of the current context when creating multiple blocks.
pub struct BlockContext {
    pub batch: u32,
    pub miniblock: u64,
    pub timestamp: u64,
}

impl BlockContext {
    /// Create the current instance that represents the latest block.
    pub fn from_current(batch: u32, miniblock: u64, timestamp: u64) -> Self {
        Self {
            batch,
            miniblock,
            timestamp,
        }
    }

    /// Create the next batch instance that has all parameters incremented by `1`.
    pub fn new_batch(&self) -> Self {
        Self {
            batch: self.batch.saturating_add(1),
            miniblock: self.miniblock.saturating_add(1),
            timestamp: self.timestamp.saturating_add(1),
        }
    }

    /// Create the next batch instance that uses the same batch number, and has all other parameters incremented by `1`.
    pub fn new_block(&self) -> BlockContext {
        Self {
            batch: self.batch,
            miniblock: self.miniblock.saturating_add(1),
            timestamp: self.timestamp.saturating_add(1),
        }
    }
}

impl<S: Send + Sync + 'static + ForkSource + std::fmt::Debug> EthNamespaceT for InMemoryNode<S> {
    /// Returns the chain ID of the node.
    fn chain_id(&self) -> jsonrpc_core::BoxFuture<jsonrpc_core::Result<zksync_basic_types::U64>> {
        match self.inner.read() {
            Ok(inner) => Ok(U64::from(inner.fork_storage.chain_id.0 as u64)).into_boxed_future(),
            Err(_) => Err(into_jsrpc_error(Web3Error::InternalError)).into_boxed_future(),
        }
    }

    /// Calls the specified function on the L2 contract with the given arguments.
    ///
    /// # Arguments
    ///
    /// * `req` - The call request containing the function name and arguments.
    /// * `_block` - The block ID variant (unused).
    ///
    /// # Returns
    ///
    /// A boxed future containing the result of the function call.
    fn call(
        &self,
        req: zksync_types::transaction_request::CallRequest,
        _block: Option<zksync_types::api::BlockIdVariant>,
    ) -> jsonrpc_core::BoxFuture<jsonrpc_core::Result<zksync_basic_types::Bytes>> {
        match L2Tx::from_request(req.into(), MAX_TX_SIZE) {
            Ok(mut tx) => {
                tx.common_data.fee.gas_limit = ETH_CALL_GAS_LIMIT.into();
                let result = self.run_l2_call(tx);

                match result {
                    Ok(execution_result) => match execution_result {
                        ExecutionResult::Success { output } => {
                            Ok(output.into()).into_boxed_future()
                        }
                        ExecutionResult::Revert { output } => {
                            let message = output.to_user_friendly_string();
                            let pretty_message = format!(
                                "execution reverted{}{}",
                                if message.is_empty() { "" } else { ": " },
                                message
                            );

                            log::info!("{}", pretty_message.on_red());
                            Err(into_jsrpc_error(Web3Error::SubmitTransactionError(
                                pretty_message,
                                output.encoded_data(),
                            )))
                            .into_boxed_future()
                        }
                        ExecutionResult::Halt { reason } => {
                            let message = reason.to_string();
                            let pretty_message = format!(
                                "execution halted {}{}",
                                if message.is_empty() { "" } else { ": " },
                                message
                            );

                            log::info!("{}", pretty_message.on_red());
                            Err(into_jsrpc_error(Web3Error::SubmitTransactionError(
                                pretty_message,
                                vec![],
                            )))
                            .into_boxed_future()
                        }
                    },
                    Err(e) => {
                        let error = Web3Error::InvalidTransactionData(
                            zksync_types::ethabi::Error::InvalidName(e),
                        );
                        Err(into_jsrpc_error(error)).into_boxed_future()
                    }
                }
            }
            Err(e) => {
                let error = Web3Error::SerializationError(e);
                Err(into_jsrpc_error(error)).into_boxed_future()
            }
        }
    }

    /// Returns the balance of the specified address.
    ///
    /// # Arguments
    ///
    /// * `address` - The address to get the balance of.
    /// * `_block` - The block ID variant (optional).
    ///
    /// # Returns
    ///
    /// A `BoxFuture` that resolves to a `Result` containing the balance of the specified address as a `U256` or a `jsonrpc_core::Error` if an error occurred.
    fn get_balance(
        &self,
        address: zksync_basic_types::Address,
        _block: Option<zksync_types::api::BlockIdVariant>,
    ) -> BoxFuture<Result<U256, jsonrpc_core::Error>> {
        let inner = Arc::clone(&self.inner);

        Box::pin(async move {
            let balance_key = storage_key_for_standard_token_balance(
                AccountTreeId::new(L2_ETH_TOKEN_ADDRESS),
                &address,
            );

            match inner.write() {
                Ok(mut inner_guard) => {
                    let balance = inner_guard.fork_storage.read_value(&balance_key);
                    Ok(h256_to_u256(balance))
                }
                Err(_) => {
                    let web3_error = Web3Error::InternalError;
                    Err(into_jsrpc_error(web3_error))
                }
            }
        })
    }

    /// Returns a block by its number.
    ///
    /// # Arguments
    ///
    /// * `block_number` - A `BlockNumber` enum variant representing the block number to retrieve.
    /// * `full_transactions` - A boolean value indicating whether to retrieve full transactions or not.
    ///
    /// # Returns
    ///
    /// A `BoxFuture` containing a `jsonrpc_core::Result` that resolves to an `Option` of `zksync_types::api::Block<zksync_types::api::TransactionVariant>`.
    fn get_block_by_number(
        &self,
        block_number: zksync_types::api::BlockNumber,
        full_transactions: bool,
    ) -> BoxFuture<
        jsonrpc_core::Result<
            Option<zksync_types::api::Block<zksync_types::api::TransactionVariant>>,
        >,
    > {
        let inner = Arc::clone(&self.inner);

        Box::pin(async move {
            let maybe_block = {
                let reader = match inner.read() {
                    Ok(r) => r,
                    Err(_) => return Err(into_jsrpc_error(Web3Error::InternalError)),
                };
                let number =
                    utils::to_real_block_number(block_number, U64::from(reader.current_miniblock))
                        .as_u64();

                reader
                    .block_hashes
                    .get(&number)
                    .and_then(|hash| reader.blocks.get(hash))
                    .cloned()
                    .or_else(|| {
                        reader
                            .fork_storage
                            .inner
                            .read()
                            .expect("failed reading fork storage")
                            .fork
                            .as_ref()
                            .and_then(|fork| {
                                fork.fork_source
                                    .get_block_by_number(block_number, true)
                                    .ok()
                                    .flatten()
                            })
                    })
            };

            match maybe_block {
                Some(mut block) => {
                    let block_hash = block.hash;
                    block.transactions = block
                        .transactions
                        .into_iter()
                        .map(|transaction| match &transaction {
                            TransactionVariant::Full(inner) => {
                                if full_transactions {
                                    transaction
                                } else {
                                    TransactionVariant::Hash(inner.hash)
                                }
                            }
                            TransactionVariant::Hash(_) => {
                                if full_transactions {
                                    panic!(
                                        "unexpected non full transaction for block {}",
                                        block_hash
                                    )
                                } else {
                                    transaction
                                }
                            }
                        })
                        .collect();

                    Ok(Some(block))
                }
                None => Err(into_jsrpc_error(Web3Error::NoBlock)),
            }
        })
    }

    /// Returns the code stored at the specified address.
    ///
    /// # Arguments
    ///
    /// * `address` - The address to retrieve the code from.
    /// * `_block` - An optional block ID variant.
    ///
    /// # Returns
    ///
    /// A `BoxFuture` containing the result of the operation, which is a `jsonrpc_core::Result` containing
    /// the code as a `zksync_basic_types::Bytes` object.
    fn get_code(
        &self,
        address: zksync_basic_types::Address,
        _block: Option<zksync_types::api::BlockIdVariant>,
    ) -> BoxFuture<jsonrpc_core::Result<zksync_basic_types::Bytes>> {
        let inner = Arc::clone(&self.inner);

        Box::pin(async move {
            let code_key = get_code_key(&address);

            match inner.write() {
                Ok(mut guard) => {
                    let code_hash = guard.fork_storage.read_value(&code_key);

                    let code = guard
                        .fork_storage
                        .load_factory_dep_internal(code_hash)
                        .unwrap_or_default();

                    Ok(Bytes::from(code))
                }
                Err(_) => Err(into_jsrpc_error(Web3Error::InternalError)),
            }
        })
    }

    /// Returns the transaction count for a given address.
    ///
    /// # Arguments
    ///
    /// * `address` - The address to get the transaction count for.
    /// * `_block` - Optional block ID variant.
    ///
    /// # Returns
    ///
    /// Returns a `BoxFuture` containing the transaction count as a `U256` wrapped in a `jsonrpc_core::Result`.
    fn get_transaction_count(
        &self,
        address: zksync_basic_types::Address,
        _block: Option<zksync_types::api::BlockIdVariant>,
    ) -> BoxFuture<jsonrpc_core::Result<U256>> {
        let inner = Arc::clone(&self.inner);

        Box::pin(async move {
            let nonce_key = get_nonce_key(&address);

            match inner.write() {
                Ok(mut guard) => {
                    let result = guard.fork_storage.read_value(&nonce_key);
                    Ok(h256_to_u64(result).into())
                }
                Err(_) => Err(into_jsrpc_error(Web3Error::InternalError)),
            }
        })
    }

    /// Retrieves the transaction receipt for a given transaction hash.
    ///
    /// # Arguments
    ///
    /// * `hash` - The hash of the transaction to retrieve the receipt for.
    ///
    /// # Returns
    ///
    /// A `BoxFuture` that resolves to an `Option` of a `TransactionReceipt` or an error.
    fn get_transaction_receipt(
        &self,
        hash: zksync_basic_types::H256,
    ) -> BoxFuture<jsonrpc_core::Result<Option<zksync_types::api::TransactionReceipt>>> {
        let inner = Arc::clone(&self.inner);

        Box::pin(async move {
            let reader = match inner.read() {
                Ok(r) => r,
                Err(_) => return Err(into_jsrpc_error(Web3Error::InternalError)),
            };

            let receipt = reader
                .tx_results
                .get(&hash)
                .map(|info| info.receipt.clone());
            Ok(receipt)
        })
    }

    /// Sends a raw transaction to the L2 network.
    ///
    /// # Arguments
    ///
    /// * `tx_bytes` - The transaction bytes to send.
    ///
    /// # Returns
    ///
    /// A future that resolves to the hash of the transaction if successful, or an error if the transaction is invalid or execution fails.
    fn send_raw_transaction(
        &self,
        tx_bytes: zksync_basic_types::Bytes,
    ) -> jsonrpc_core::BoxFuture<jsonrpc_core::Result<zksync_basic_types::H256>> {
        let chain_id = match self.inner.read() {
            Ok(reader) => reader.fork_storage.chain_id,
            Err(_) => {
                return futures::future::err(into_jsrpc_error(Web3Error::InternalError)).boxed()
            }
        };

        let (tx_req, hash) = match TransactionRequest::from_bytes(&tx_bytes.0, chain_id.0) {
            Ok(result) => result,
            Err(e) => {
                return futures::future::err(into_jsrpc_error(Web3Error::SerializationError(e)))
                    .boxed()
            }
        };

        let mut l2_tx: L2Tx = match L2Tx::from_request(tx_req, MAX_TX_SIZE) {
            Ok(tx) => tx,
            Err(e) => {
                return futures::future::err(into_jsrpc_error(Web3Error::SerializationError(e)))
                    .boxed()
            }
        };

        l2_tx.set_input(tx_bytes.0, hash);
        if hash != l2_tx.hash() {
            return futures::future::err(into_jsrpc_error(Web3Error::InvalidTransactionData(
                zksync_types::ethabi::Error::InvalidData,
            )))
            .boxed();
        };

        match self.run_l2_tx(l2_tx.clone(), TxExecutionMode::VerifyExecute) {
            Ok(_) => Ok(hash).into_boxed_future(),
            Err(e) => {
                let error_message = format!("Execution error: {}", e);
                futures::future::err(into_jsrpc_error(Web3Error::SubmitTransactionError(
                    error_message,
                    l2_tx.hash().as_bytes().to_vec(),
                )))
                .boxed()
            }
        }
    }

    /// Returns a block by its hash. Currently, only hashes for blocks in memory are supported.
    ///
    /// # Arguments
    ///
    /// * `hash` - A `H256` type representing the hash of the block to retrieve.
    /// * `full_transactions` - A boolean value indicating whether to retrieve full transactions or not.
    ///
    /// # Returns
    ///
    /// A `BoxFuture` containing a `jsonrpc_core::Result` that resolves to an `Option` of `zksync_types::api::Block<zksync_types::api::TransactionVariant>`.
    fn get_block_by_hash(
        &self,
        hash: zksync_basic_types::H256,
        full_transactions: bool,
    ) -> jsonrpc_core::BoxFuture<
        jsonrpc_core::Result<
            Option<zksync_types::api::Block<zksync_types::api::TransactionVariant>>,
        >,
    > {
        let inner = Arc::clone(&self.inner);

        Box::pin(async move {
            let maybe_block = {
                let reader = inner
                    .read()
                    .map_err(|_| into_jsrpc_error(Web3Error::InternalError))?;

                // try retrieving block from memory, and if unavailable subsequently from the fork
                reader.blocks.get(&hash).cloned().or_else(|| {
                    reader
                        .fork_storage
                        .inner
                        .read()
                        .expect("failed reading fork storage")
                        .fork
                        .as_ref()
                        .and_then(|fork| {
                            fork.fork_source
                                .get_block_by_hash(hash, true)
                                .ok()
                                .flatten()
                        })
                })
            };

            match maybe_block {
                Some(mut block) => {
                    let block_hash = block.hash;
                    block.transactions = block
                        .transactions
                        .into_iter()
                        .map(|transaction| match &transaction {
                            TransactionVariant::Full(inner) => {
                                if full_transactions {
                                    transaction
                                } else {
                                    TransactionVariant::Hash(inner.hash)
                                }
                            }
                            TransactionVariant::Hash(_) => {
                                if full_transactions {
                                    panic!(
                                        "unexpected non full transaction for block {}",
                                        block_hash
                                    )
                                } else {
                                    transaction
                                }
                            }
                        })
                        .collect();

                    Ok(Some(block))
                }
                None => Err(into_jsrpc_error(Web3Error::NoBlock)),
            }
        })
    }

    /// Returns a future that resolves to an optional transaction with the given hash.
    ///
    /// # Arguments
    ///
    /// * `hash` - A 32-byte hash of the transaction.
    ///
    /// # Returns
    ///
    /// A `jsonrpc_core::BoxFuture` that resolves to a `jsonrpc_core::Result` containing an optional `zksync_types::api::Transaction`.
    fn get_transaction_by_hash(
        &self,
        hash: zksync_basic_types::H256,
    ) -> jsonrpc_core::BoxFuture<jsonrpc_core::Result<Option<zksync_types::api::Transaction>>> {
        let inner = Arc::clone(&self.inner);

        Box::pin(async move {
            let reader = inner
                .read()
                .map_err(|_| into_jsrpc_error(Web3Error::InternalError))?;

            let maybe_result = {
                // try retrieving transaction from memory, and if unavailable subsequently from the fork
                reader.tx_results.get(&hash).and_then(|TransactionResult { info, .. }| {
                    let input_data = info.tx.common_data.input.clone().or(None)?;
                    let chain_id = info.tx.common_data.extract_chain_id().or(None)?;
                    Some(zksync_types::api::Transaction {
                        hash,
                        nonce: U256::from(info.tx.common_data.nonce.0),
                        block_hash: Some(hash),
                        block_number: Some(U64::from(info.miniblock_number)),
                        transaction_index: Some(U64::from(1)),
                        from: Some(info.tx.initiator_account()),
                        to: Some(info.tx.recipient_account()),
                        value: info.tx.execute.value,
                        gas_price: Default::default(),
                        gas: Default::default(),
                        input: input_data.data.into(),
                        v: Some(chain_id.into()),
                        r: Some(U256::zero()),
                        s: Some(U256::zero()),
                        raw: None,
                        transaction_type: {
                            let tx_type = match info.tx.common_data.transaction_type {
                                zksync_types::l2::TransactionType::LegacyTransaction => 0,
                                zksync_types::l2::TransactionType::EIP2930Transaction => 1,
                                zksync_types::l2::TransactionType::EIP1559Transaction => 2,
                                zksync_types::l2::TransactionType::EIP712Transaction => 113,
                                zksync_types::l2::TransactionType::PriorityOpTransaction => 255,
                                zksync_types::l2::TransactionType::ProtocolUpgradeTransaction => 254,
                            };
                            Some(tx_type.into())
                        },
                        access_list: None,
                        max_fee_per_gas: Some(info.tx.common_data.fee.max_fee_per_gas),
                        max_priority_fee_per_gas: Some(
                            info.tx.common_data.fee.max_priority_fee_per_gas,
                        ),
                        chain_id: chain_id.into(),
                        l1_batch_number: Some(U64::from(info.batch_number as u64)),
                        l1_batch_tx_index: None,
                    })
                }).or_else(|| {
                    reader
                        .fork_storage
                        .inner
                        .read()
                        .expect("failed reading fork storage")
                        .fork
                        .as_ref()
                        .and_then(|fork| {
                            fork.fork_source
                                .get_transaction_by_hash(hash)
                                .ok()
                                .flatten()
                        })
                })
            };

            Ok(maybe_result)
        })
    }

    /// Returns the current block number as a `U64` wrapped in a `BoxFuture`.
    fn get_block_number(
        &self,
    ) -> jsonrpc_core::BoxFuture<jsonrpc_core::Result<zksync_basic_types::U64>> {
        let inner = Arc::clone(&self.inner);

        Box::pin(async move {
            let reader = inner
                .read()
                .map_err(|_| into_jsrpc_error(Web3Error::InternalError))?;
            Ok(U64::from(reader.current_miniblock))
        })
    }

    /// Estimates the gas required for a given call request.
    ///
    /// # Arguments
    ///
    /// * `req` - A `CallRequest` struct representing the call request to estimate gas for.
    /// * `_block` - An optional `BlockNumber` struct representing the block number to estimate gas for.
    ///
    /// # Returns
    ///
    /// A `BoxFuture` containing a `Result` with a `U256` representing the estimated gas required.
    fn estimate_gas(
        &self,
        req: zksync_types::transaction_request::CallRequest,
        _block: Option<zksync_types::api::BlockNumber>,
    ) -> jsonrpc_core::BoxFuture<jsonrpc_core::Result<U256>> {
        let inner = Arc::clone(&self.inner);
        let reader = match inner.read() {
            Ok(r) => r,
            Err(_) => {
                return futures::future::err(into_jsrpc_error(Web3Error::InternalError)).boxed()
            }
        };

        let result: jsonrpc_core::Result<Fee> = reader.estimate_gas_impl(req);
        match result {
            Ok(fee) => Ok(fee.gas_limit).into_boxed_future(),
            Err(err) => return futures::future::err(err).boxed(),
        }
    }

    /// Returns the current gas price in U256 format.
    fn gas_price(&self) -> jsonrpc_core::BoxFuture<jsonrpc_core::Result<U256>> {
        let fair_l2_gas_price: u64 = L2_GAS_PRICE;
        Ok(U256::from(fair_l2_gas_price)).into_boxed_future()
    }

    /// Creates a filter object, based on filter options, to notify when the state changes (logs).
    /// To check if the state has changed, call `eth_getFilterChanges`.
    ///
    /// # Arguments
    ///
    /// * `filter`: The filter options -
    ///     fromBlock: - Integer block number, or the string "latest", "earliest" or "pending".
    ///     toBlock: - Integer block number, or the string "latest", "earliest" or "pending".
    ///     address: - Contract address or a list of addresses from which the logs should originate.
    ///     topics: - [H256] topics. Topics are order-dependent. Each topic can also be an array with "or" options.
    ///
    /// If the from `fromBlock` or `toBlock` option are equal to "latest" the filter continually appends logs for newly mined blocks.
    /// Topics are order-dependent. A transaction with a log with topics [A, B] will be matched by the following topic filters:
    ///     * [] "anything"
    ///     * [A] "A in first position (and anything after)"
    ///     * [null, B] "anything in first position AND B in second position (and anything after)"
    ///     * [A, B] "A in first position AND B in second position (and anything after)"
    ///     * [[A, B], [A, B]] "(A OR B) in first position AND (A OR B) in second position (and anything after)"
    ///
    /// # Returns
    ///
    /// A `BoxFuture` containing a `jsonrpc_core::Result` that resolves to an `U256` filter id.
    fn new_filter(&self, filter: Filter) -> jsonrpc_core::BoxFuture<jsonrpc_core::Result<U256>> {
        let inner = Arc::clone(&self.inner);
        let mut writer = match inner.write() {
            Ok(r) => r,
            Err(_) => {
                return futures::future::err(into_jsrpc_error(Web3Error::InternalError)).boxed()
            }
        };

        let from_block = filter
            .from_block
            .unwrap_or(zksync_types::api::BlockNumber::Latest);
        let to_block = filter
            .to_block
            .unwrap_or(zksync_types::api::BlockNumber::Latest);
        let addresses = filter.address.unwrap_or_default().0;
        let mut topics: [Option<HashSet<H256>>; 4] = Default::default();

        if let Some(filter_topics) = filter.topics {
            filter_topics
                .into_iter()
                .take(4)
                .enumerate()
                .for_each(|(i, maybe_topic_set)| {
                    if let Some(topic_set) = maybe_topic_set {
                        topics[i] = Some(topic_set.0.into_iter().collect());
                    }
                })
        }

        writer
            .filters
            .add_log_filter(from_block, to_block, addresses, topics)
            .map_err(|_| into_jsrpc_error(Web3Error::InternalError))
            .into_boxed_future()
    }

    /// Creates a filter in the node, to notify when a new block arrives.
    /// To check if the state has changed, call `eth_getFilterChanges`.
    ///
    /// # Returns
    ///
    /// A `BoxFuture` containing a `jsonrpc_core::Result` that resolves to an `U256` filter id.
    fn new_block_filter(&self) -> jsonrpc_core::BoxFuture<jsonrpc_core::Result<U256>> {
        let inner = Arc::clone(&self.inner);
        let mut writer = match inner.write() {
            Ok(r) => r,
            Err(_) => {
                return futures::future::err(into_jsrpc_error(Web3Error::InternalError)).boxed()
            }
        };

        writer
            .filters
            .add_block_filter()
            .map_err(|_| into_jsrpc_error(Web3Error::InternalError))
            .into_boxed_future()
    }

    /// Creates a filter in the node, to notify when new pending transactions arrive.
    /// To check if the state has changed, call `eth_getFilterChanges`.
    ///
    /// # Returns
    ///
    /// A `BoxFuture` containing a `jsonrpc_core::Result` that resolves to an `U256` filter id.
    fn new_pending_transaction_filter(
        &self,
    ) -> jsonrpc_core::BoxFuture<jsonrpc_core::Result<U256>> {
        let inner = Arc::clone(&self.inner);
        let mut writer = match inner.write() {
            Ok(r) => r,
            Err(_) => {
                return futures::future::err(into_jsrpc_error(Web3Error::InternalError)).boxed()
            }
        };

        writer
            .filters
            .add_pending_transaction_filter()
            .map_err(|_| into_jsrpc_error(Web3Error::InternalError))
            .into_boxed_future()
    }

    /// Uninstalls a filter with given id. Should always be called when watch is no longer needed.
    ///
    /// # Arguments
    ///
    /// * `id`: The filter id
    ///
    /// # Returns
    ///
    /// A `BoxFuture` containing a `jsonrpc_core::Result` that resolves to an `U256` filter id.
    fn uninstall_filter(&self, id: U256) -> jsonrpc_core::BoxFuture<jsonrpc_core::Result<bool>> {
        let inner = Arc::clone(&self.inner);
        let mut writer = match inner.write() {
            Ok(r) => r,
            Err(_) => {
                return futures::future::err(into_jsrpc_error(Web3Error::InternalError)).boxed()
            }
        };

        let result = writer.filters.remove_filter(id);
        Ok(result).into_boxed_future()
    }

    /// Returns an array of all logs matching a given filter.
    ///
    /// # Arguments
    ///
    /// * `filter`: The filter options -
    ///     fromBlock   - Integer block number, or the string "latest", "earliest" or "pending".
    ///     toBlock     - Integer block number, or the string "latest", "earliest" or "pending".
    ///     address     - Contract address or a list of addresses from which the logs should originate.
    ///     topics      - [H256] topics. Topics are order-dependent. Each topic can also be an array with "or" options.
    ///                   See `new_filter` documention for how to specify topics.
    ///
    /// # Returns
    ///
    /// A `BoxFuture` containing a `jsonrpc_core::Result` that resolves to an array of logs.
    fn get_logs(
        &self,
        filter: Filter,
    ) -> jsonrpc_core::BoxFuture<jsonrpc_core::Result<Vec<zksync_types::api::Log>>> {
        let reader = match self.inner.read() {
            Ok(r) => r,
            Err(_) => {
                return futures::future::err(into_jsrpc_error(Web3Error::InternalError)).boxed()
            }
        };
        let from_block = filter
            .from_block
            .unwrap_or(zksync_types::api::BlockNumber::Earliest);
        let to_block = filter
            .to_block
            .unwrap_or(zksync_types::api::BlockNumber::Latest);
        let addresses = filter.address.unwrap_or_default().0;
        let mut topics: [Option<HashSet<H256>>; 4] = Default::default();

        if let Some(filter_topics) = filter.topics {
            filter_topics
                .into_iter()
                .take(4)
                .enumerate()
                .for_each(|(i, maybe_topic_set)| {
                    if let Some(topic_set) = maybe_topic_set {
                        topics[i] = Some(topic_set.0.into_iter().collect());
                    }
                })
        }

        let log_filter = LogFilter::new(from_block, to_block, addresses, topics);

        let latest_block_number = U64::from(reader.current_miniblock);
        let logs = reader
            .tx_results
            .values()
            .flat_map(|tx_result| {
                tx_result
                    .receipt
                    .logs
                    .iter()
                    .filter(|log| log_filter.matches(log, latest_block_number))
                    .cloned()
            })
            .collect_vec();

        Ok(logs).into_boxed_future()
    }

    /// Returns an array of all logs matching filter with given id.
    ///
    /// # Arguments
    ///
    /// * `id`: The filter id
    ///
    /// # Returns
    ///
    /// A `BoxFuture` containing a `jsonrpc_core::Result` that resolves to an array of logs.
    fn get_filter_logs(
        &self,
        id: U256,
    ) -> jsonrpc_core::BoxFuture<jsonrpc_core::Result<FilterChanges>> {
        let reader = match self.inner.read() {
            Ok(r) => r,
            Err(_) => {
                return futures::future::err(into_jsrpc_error(Web3Error::InternalError)).boxed()
            }
        };

        let latest_block_number = U64::from(reader.current_miniblock);
        let logs = match reader.filters.get_filter(id) {
            Some(FilterType::Log(f)) => reader
                .tx_results
                .values()
                .flat_map(|tx_result| {
                    tx_result
                        .receipt
                        .logs
                        .iter()
                        .filter(|log| f.matches(log, latest_block_number))
                        .cloned()
                })
                .collect_vec(),
            _ => return futures::future::err(into_jsrpc_error(Web3Error::InternalError)).boxed(),
        };

        Ok(FilterChanges::Logs(logs)).into_boxed_future()
    }

    /// Polling method for a filter, which returns an array of logs, block hashes, or transaction hashes,
    /// depending on the filter type, which occurred since last poll.
    ///
    /// # Arguments
    ///
    /// * `id`: The filter id
    ///
    /// # Returns
    ///
    /// A `BoxFuture` containing a `jsonrpc_core::Result` that resolves to an array of logs, block hashes, or transaction hashes,
    /// depending on the filter type, which occurred since last poll.
    /// * Filters created with `eth_newFilter` return [Log] objects.
    /// * Filters created with `eth_newBlockFilter` return block hashes.
    /// * Filters created with `eth_newPendingTransactionFilter` return transaction hashes.
    fn get_filter_changes(
        &self,
        id: U256,
    ) -> jsonrpc_core::BoxFuture<jsonrpc_core::Result<FilterChanges>> {
        let inner = Arc::clone(&self.inner);
        let mut writer = match inner.write() {
            Ok(r) => r,
            Err(_) => {
                return futures::future::err(into_jsrpc_error(Web3Error::InternalError)).boxed()
            }
        };

        writer
            .filters
            .get_new_changes(id)
            .map_err(|_| into_jsrpc_error(Web3Error::InternalError))
            .into_boxed_future()
    }

    fn get_block_transaction_count_by_number(
        &self,
        block_number: zksync_types::api::BlockNumber,
    ) -> jsonrpc_core::BoxFuture<jsonrpc_core::Result<Option<U256>>> {
        let inner = Arc::clone(&self.inner);

        Box::pin(async move {
            let maybe_result = {
                let reader = match inner.read() {
                    Ok(r) => r,
                    Err(_) => return Err(into_jsrpc_error(Web3Error::InternalError)),
                };
                let number =
                    utils::to_real_block_number(block_number, U64::from(reader.current_miniblock))
                        .as_u64();

                reader
                    .block_hashes
                    .get(&number)
                    .and_then(|hash| reader.blocks.get(hash))
                    .map(|block| U256::from(block.transactions.len()))
                    .or_else(|| {
                        reader
                            .fork_storage
                            .inner
                            .read()
                            .expect("failed reading fork storage")
                            .fork
                            .as_ref()
                            .and_then(|fork| {
                                fork.fork_source
                                    .get_block_transaction_count_by_number(block_number)
                                    .ok()
                                    .flatten()
                            })
                    })
            };

            match maybe_result {
                Some(value) => Ok(Some(value)),
                None => Err(into_jsrpc_error(Web3Error::NoBlock)),
            }
        })
    }

    fn get_block_transaction_count_by_hash(
        &self,
        block_hash: zksync_basic_types::H256,
    ) -> jsonrpc_core::BoxFuture<jsonrpc_core::Result<Option<U256>>> {
        let inner = Arc::clone(&self.inner);

        Box::pin(async move {
            let reader = inner
                .read()
                .map_err(|_| into_jsrpc_error(Web3Error::InternalError))?;

            // try retrieving block from memory, and if unavailable subsequently from the fork
            let maybe_result = reader
                .blocks
                .get(&block_hash)
                .map(|block| U256::from(block.transactions.len()))
                .or_else(|| {
                    reader
                        .fork_storage
                        .inner
                        .read()
                        .expect("failed reading fork storage")
                        .fork
                        .as_ref()
                        .and_then(|fork| {
                            fork.fork_source
                                .get_block_transaction_count_by_hash(block_hash)
                                .ok()
                                .flatten()
                        })
                });

            match maybe_result {
                Some(value) => Ok(Some(value)),
                None => Err(into_jsrpc_error(Web3Error::NoBlock)),
            }
        })
    }

    /// Returns the value from a storage position at a given address.
    ///
    /// # Arguments
    ///
    /// * `address`: Address of the storage
    /// * `idx`: Integer of the position in the storage
    /// * `block`: The block storage to target
    ///
    /// # Returns
    ///
    /// A `BoxFuture` containing a `jsonrpc_core::Result` that resolves to a [H256] value in the storage.
    fn get_storage(
        &self,
        address: zksync_basic_types::Address,
        idx: U256,
        block: Option<zksync_types::api::BlockIdVariant>,
    ) -> jsonrpc_core::BoxFuture<jsonrpc_core::Result<zksync_basic_types::H256>> {
        let inner = Arc::clone(&self.inner);

        Box::pin(async move {
            let mut writer = match inner.write() {
                Ok(r) => r,
                Err(_) => {
                    return Err(into_jsrpc_error(Web3Error::InternalError));
                }
            };

            let storage_key = StorageKey::new(AccountTreeId::new(address), u256_to_h256(idx));

            let block_number = block
                .map(|block| match block {
                    zksync_types::api::BlockIdVariant::BlockNumber(block_number) => {
                        Ok(utils::to_real_block_number(
                            block_number,
                            U64::from(writer.current_miniblock),
                        ))
                    }
                    zksync_types::api::BlockIdVariant::BlockNumberObject(o) => {
                        Ok(utils::to_real_block_number(
                            o.block_number,
                            U64::from(writer.current_miniblock),
                        ))
                    }
                    zksync_types::api::BlockIdVariant::BlockHashObject(o) => writer
                        .blocks
                        .get(&o.block_hash)
                        .map(|block| block.number)
                        .ok_or_else(|| {
                            log::error!("unable to map block number to hash #{:#x}", o.block_hash);
                            into_jsrpc_error(Web3Error::InternalError)
                        }),
                })
                .unwrap_or_else(|| Ok(U64::from(writer.current_miniblock)))?;

            if block_number.as_u64() == writer.current_miniblock {
                Ok(H256(writer.fork_storage.read_value(&storage_key).0))
            } else if writer.block_hashes.contains_key(&block_number.as_u64()) {
                let value = writer
                    .block_hashes
                    .get(&block_number.as_u64())
                    .and_then(|block_hash| writer.previous_states.get(block_hash))
                    .and_then(|state| state.get(&storage_key))
                    .cloned()
                    .unwrap_or_default();

                if value.is_zero() {
                    Ok(H256(writer.fork_storage.read_value(&storage_key).0))
                } else {
                    Ok(value)
                }
            } else {
                writer
                    .fork_storage
                    .inner
                    .read()
                    .expect("failed reading fork storage")
                    .fork
                    .as_ref()
                    .and_then(|fork| fork.fork_source.get_storage_at(address, idx, block).ok())
                    .ok_or_else(|| {
                        log::error!(
                            "unable to get storage at address {:?}, index {:?} for block {:?}",
                            address,
                            idx,
                            block
                        );
                        into_jsrpc_error(Web3Error::InternalError)
                    })
            }
        })
    }

    /// Returns information about a transaction by block hash and transaction index position.
    ///
    /// # Arguments
    ///
    /// * `block_hash`: Hash of a block
    /// * `index`: Integer of the transaction index position
    ///
    /// # Returns
    ///
    /// A `BoxFuture` containing a `jsonrpc_core::Result` that maybe resolves to a [zksync_types::api::Transaction], if found.
    fn get_transaction_by_block_hash_and_index(
        &self,
        block_hash: zksync_basic_types::H256,
        index: zksync_basic_types::web3::types::Index,
    ) -> jsonrpc_core::BoxFuture<jsonrpc_core::Result<Option<zksync_types::api::Transaction>>> {
        let inner = Arc::clone(&self.inner);

        Box::pin(async move {
            let reader = match inner.read() {
                Ok(r) => r,
                Err(_) => {
                    return Err(into_jsrpc_error(Web3Error::InternalError));
                }
            };

            let maybe_tx = reader
                .blocks
                .get(&block_hash)
                .and_then(|block| block.transactions.get(index.as_usize()))
                .and_then(|tx| match tx {
                    TransactionVariant::Full(tx) => Some(tx.clone()),
                    TransactionVariant::Hash(tx_hash) => reader
                        .fork_storage
                        .inner
                        .read()
                        .expect("failed reading fork storage")
                        .fork
                        .as_ref()
                        .and_then(|fork| {
                            fork.fork_source
                                .get_transaction_by_hash(*tx_hash)
                                .ok()
                                .flatten()
                        }),
                })
                .or_else(|| {
                    reader
                        .fork_storage
                        .inner
                        .read()
                        .expect("failed reading fork storage")
                        .fork
                        .as_ref()
                        .and_then(|fork| {
                            fork.fork_source
                                .get_transaction_by_block_hash_and_index(block_hash, index)
                                .ok()
                        })
                        .flatten()
                });

            Ok(maybe_tx)
        })
    }

    /// Returns information about a transaction by block number and transaction index position.
    ///
    /// # Arguments
    ///
    /// * `block_number`: A block number, or the string "earliest", "latest" or "pending".
    /// * `index`: Integer of the transaction index position
    ///
    /// # Returns
    ///
    /// A `BoxFuture` containing a `jsonrpc_core::Result` that maybe resolves to a [zksync_types::api::Transaction], if found.
    fn get_transaction_by_block_number_and_index(
        &self,
        block_number: zksync_types::api::BlockNumber,
        index: zksync_basic_types::web3::types::Index,
    ) -> jsonrpc_core::BoxFuture<jsonrpc_core::Result<Option<zksync_types::api::Transaction>>> {
        let inner = Arc::clone(&self.inner);

        Box::pin(async move {
            let reader = match inner.read() {
                Ok(r) => r,
                Err(_) => {
                    return Err(into_jsrpc_error(Web3Error::InternalError));
                }
            };

            let real_block_number =
                utils::to_real_block_number(block_number, U64::from(reader.current_miniblock));
            let maybe_tx = reader
                .block_hashes
                .get(&real_block_number.as_u64())
                .and_then(|block_hash| reader.blocks.get(block_hash))
                .and_then(|block| block.transactions.get(index.as_usize()))
                .and_then(|tx| match tx {
                    TransactionVariant::Full(tx) => Some(tx.clone()),
                    TransactionVariant::Hash(tx_hash) => reader
                        .fork_storage
                        .inner
                        .read()
                        .expect("failed reading fork storage")
                        .fork
                        .as_ref()
                        .and_then(|fork| {
                            fork.fork_source
                                .get_transaction_by_hash(*tx_hash)
                                .ok()
                                .flatten()
                        }),
                })
                .or_else(|| {
                    reader
                        .fork_storage
                        .inner
                        .read()
                        .expect("failed reading fork storage")
                        .fork
                        .as_ref()
                        .and_then(|fork| {
                            fork.fork_source
                                .get_transaction_by_block_number_and_index(block_number, index)
                                .ok()
                        })
                        .flatten()
                });

            Ok(maybe_tx)
        })
    }

    /// Returns the current ethereum protocol version.
    /// See https://github.com/ethereum/devp2p/blob/master/caps/eth.md#change-log for a list of versions
    ///
    /// # Returns
    ///
    /// A `BoxFuture` containing a `jsonrpc_core::Result` that resolves to a hex `String` of the version number.
    fn protocol_version(&self) -> jsonrpc_core::BoxFuture<jsonrpc_core::Result<String>> {
        Ok(String::from(PROTOCOL_VERSION)).into_boxed_future()
    }

    fn syncing(
        &self,
    ) -> jsonrpc_core::BoxFuture<jsonrpc_core::Result<zksync_basic_types::web3::types::SyncState>>
    {
        Ok(zksync_basic_types::web3::types::SyncState::NotSyncing).into_boxed_future()
    }
    /// Returns a list of available accounts.
    ///
    /// This function fetches the accounts from the inner state, and returns them as a list of addresses (`H160`).
    ///
    /// # Errors
    ///
    /// Returns a `jsonrpc_core::Result` error if acquiring a write lock on the inner state fails.
    ///
    /// # Returns
    ///
    /// A `BoxFuture` containing a `jsonrpc_core::Result` that resolves to a `Vec<H160>` of addresses.
    fn accounts(&self) -> jsonrpc_core::BoxFuture<jsonrpc_core::Result<Vec<H160>>> {
        let inner = Arc::clone(&self.inner);
        let reader = match inner.read() {
            Ok(r) => r,
            Err(_) => {
                return futures::future::err(into_jsrpc_error(Web3Error::InternalError)).boxed()
            }
        };

        let accounts: Vec<H160> = reader.rich_accounts.clone().into_iter().collect();
        futures::future::ok(accounts).boxed()
    }

    fn coinbase(
        &self,
    ) -> jsonrpc_core::BoxFuture<jsonrpc_core::Result<zksync_basic_types::Address>> {
        not_implemented("coinbase")
    }

    fn compilers(&self) -> jsonrpc_core::BoxFuture<jsonrpc_core::Result<Vec<String>>> {
        not_implemented("compilers")
    }

    fn hashrate(&self) -> jsonrpc_core::BoxFuture<jsonrpc_core::Result<U256>> {
        not_implemented("hashrate")
    }

    fn get_uncle_count_by_block_hash(
        &self,
        _hash: zksync_basic_types::H256,
    ) -> jsonrpc_core::BoxFuture<jsonrpc_core::Result<Option<U256>>> {
        not_implemented("get_uncle_count_by_block_hash")
    }

    fn get_uncle_count_by_block_number(
        &self,
        _number: zksync_types::api::BlockNumber,
    ) -> jsonrpc_core::BoxFuture<jsonrpc_core::Result<Option<U256>>> {
        not_implemented("get_uncle_count_by_block_number")
    }

    fn mining(&self) -> jsonrpc_core::BoxFuture<jsonrpc_core::Result<bool>> {
        not_implemented("mining")
    }

    /// Returns the fee history for a given range of blocks.
    ///
    /// Note: This implementation is limited to using the hard-coded value
    /// of L2_GAS_PRICE as the history gas price
    ///
    /// # Arguments
    ///
    /// * `block_count` - The number of blocks in the requested range. Between 1 and 1024 blocks can be requested in a single query. It will return less than the requested range if not all blocks are available.
    /// * `newest_block` - The highest number block of the requested range. As this implementation is using hard-coded values, this argument is ignored.
    /// * `reward_percentiles` - A list of percentile values with a monotonic increase in value.
    ///
    /// # Returns
    ///
    /// A `BoxFuture` containing a `Result` with a `FeeHistory` representing the fee history of the specified range of blocks.
    fn fee_history(
        &self,
        block_count: U64,
        _newest_block: zksync_types::api::BlockNumber,
        reward_percentiles: Vec<f32>,
    ) -> jsonrpc_core::BoxFuture<jsonrpc_core::Result<FeeHistory>> {
        let inner = Arc::clone(&self.inner);

        Box::pin(async move {
            let reader = inner
                .read()
                .map_err(|_| into_jsrpc_error(Web3Error::InternalError))?;

            let block_count = block_count
                .as_u64()
                .min(1024)
                // Can't be more than the total number of blocks
                .clamp(1, reader.current_miniblock + 1);

            let mut base_fee_per_gas = vec![U256::from(L2_GAS_PRICE); block_count as usize];

            let oldest_block = reader.current_miniblock + 1 - base_fee_per_gas.len() as u64;
            // We do not store gas used ratio for blocks, returns array of zeroes as a placeholder.
            let gas_used_ratio = vec![0.0; base_fee_per_gas.len()];
            // Effective priority gas price is currently 0.
            let reward = Some(vec![
                vec![U256::zero(); reward_percentiles.len()];
                base_fee_per_gas.len()
            ]);

            // `base_fee_per_gas` for next miniblock cannot be calculated, appending last fee as a placeholder.
            base_fee_per_gas.push(*base_fee_per_gas.last().unwrap());

            Ok(FeeHistory {
                oldest_block: web3::types::BlockNumber::Number(oldest_block.into()),
                base_fee_per_gas,
                gas_used_ratio,
                reward,
            })
        })
    }
}

#[cfg(test)]
mod tests {
    use crate::{
        cache::CacheConfig,
        http_fork_source::HttpForkSource,
        node::InMemoryNode,
        testing::{self, ForkBlockConfig, LogBuilder, MockServer, TransactionResponseBuilder},
    };
    use maplit::hashmap;
    use zksync_types::{
        api::{BlockHashObject, BlockNumber, BlockNumberObject},
        utils::deployed_address_create,
    };
    use zksync_web3_decl::types::{SyncState, ValueOrArray};

    use super::*;

    #[tokio::test]
    async fn test_eth_syncing() {
        let node = InMemoryNode::<HttpForkSource>::default();
        let syncing = node.syncing().await.expect("failed syncing");
        assert!(matches!(syncing, SyncState::NotSyncing));
    }

    #[tokio::test]
    async fn test_get_fee_history_with_1_block() {
        let node = InMemoryNode::<HttpForkSource>::default();

        let fee_history = node
            .fee_history(U64::from(1), BlockNumber::Latest, vec![25.0, 50.0, 75.0])
            .await
            .expect("fee_history failed");

        assert_eq!(
            fee_history.oldest_block,
            web3::types::BlockNumber::Number(U64::from(0))
        );
        assert_eq!(
            fee_history.base_fee_per_gas,
            vec![U256::from(L2_GAS_PRICE); 2]
        );
        assert_eq!(fee_history.gas_used_ratio, vec![0.0]);
        assert_eq!(fee_history.reward, Some(vec![vec![U256::from(0); 3]]));
    }

    #[tokio::test]
    async fn test_get_fee_history_with_no_reward_percentiles() {
        let node = InMemoryNode::<HttpForkSource>::default();

        let fee_history = node
            .fee_history(U64::from(1), BlockNumber::Latest, vec![])
            .await
            .expect("fee_history failed");

        assert_eq!(
            fee_history.oldest_block,
            web3::types::BlockNumber::Number(U64::from(0))
        );
        assert_eq!(
            fee_history.base_fee_per_gas,
            vec![U256::from(L2_GAS_PRICE); 2]
        );
        assert_eq!(fee_history.gas_used_ratio, vec![0.0]);
        assert_eq!(fee_history.reward, Some(vec![vec![]]));
    }

    #[tokio::test]
    async fn test_get_fee_history_with_multiple_blocks() {
        // Arrange
        let node = InMemoryNode::<HttpForkSource>::default();
        testing::apply_tx(&node, H256::repeat_byte(0x01));

        // Act
        let latest_block = node
            .get_block_number()
            .await
            .expect("Block number fetch failed");
        let fee_history = node
            .fee_history(U64::from(2), BlockNumber::Latest, vec![25.0, 50.0, 75.0])
            .await
            .expect("fee_history failed");

        // Assert
        // We should receive 2 fees: from block 1 and 2.
        assert_eq!(latest_block, U64::from(2));
        assert_eq!(
            fee_history.oldest_block,
            web3::types::BlockNumber::Number(U64::from(1))
        );
        assert_eq!(
            fee_history.base_fee_per_gas,
            vec![U256::from(L2_GAS_PRICE); 3]
        );
        assert_eq!(fee_history.gas_used_ratio, vec![0.0, 0.0]);
        assert_eq!(fee_history.reward, Some(vec![vec![U256::from(0); 3]; 2]));
    }

    #[tokio::test]
    async fn test_get_block_by_hash_produces_no_block_error_for_non_existing_block() {
        let node = InMemoryNode::<HttpForkSource>::default();

        let expected_err = into_jsrpc_error(Web3Error::NoBlock);
        let result = node.get_block_by_hash(H256::repeat_byte(0x01), false).await;

        assert_eq!(expected_err, result.unwrap_err());
    }

    #[tokio::test]
    async fn test_node_run_has_genesis_block() {
        let node = InMemoryNode::<HttpForkSource>::default();

        let block = node
            .get_block_by_number(BlockNumber::Latest, false)
            .await
            .expect("failed fetching block by hash")
            .expect("no block");

        assert_eq!(0, block.number.as_u64());
        assert_eq!(compute_hash(0, H256::zero()), block.hash);
    }

    #[tokio::test]
    async fn test_get_block_by_hash_for_produced_block() {
        let node = InMemoryNode::<HttpForkSource>::default();
        let (expected_block_hash, _) = testing::apply_tx(&node, H256::repeat_byte(0x01));

        let actual_block = node
            .get_block_by_hash(expected_block_hash, false)
            .await
            .expect("failed fetching block by hash")
            .expect("no block");

        assert_eq!(expected_block_hash, actual_block.hash);
        assert_eq!(U64::from(1), actual_block.number);
        assert_eq!(Some(U64::from(1)), actual_block.l1_batch_number);
    }

    #[tokio::test]
    async fn test_node_block_mapping_is_correctly_populated_when_using_fork_source() {
        let input_block_number = 8;
        let input_block_hash = H256::repeat_byte(0x01);
        let mock_server = MockServer::run_with_config(ForkBlockConfig {
            number: input_block_number,
            hash: input_block_hash,
            transaction_count: 0,
        });

        let node = InMemoryNode::<HttpForkSource>::new(
            Some(ForkDetails::from_network(&mock_server.url(), None, CacheConfig::None).await),
            crate::node::ShowCalls::None,
            ShowStorageLogs::None,
            ShowVMDetails::None,
            ShowGasDetails::None,
            false,
            &system_contracts::Options::BuiltIn,
        );

        let inner = node.inner.read().unwrap();
        assert!(
            inner.blocks.contains_key(&input_block_hash),
            "block wasn't cached"
        );
        assert!(
            inner.block_hashes.contains_key(&input_block_number),
            "block number wasn't cached"
        );
    }

    #[tokio::test]
    async fn test_get_block_by_hash_uses_fork_source() {
        let input_block_hash = H256::repeat_byte(0x01);

        let mock_server = MockServer::run_with_config(ForkBlockConfig {
            number: 10,
            hash: H256::repeat_byte(0xab),
            transaction_count: 0,
        });
        let mock_block_number = 8;
        let block_response = testing::BlockResponseBuilder::new()
            .set_hash(input_block_hash)
            .set_number(mock_block_number)
            .build();
        mock_server.expect(
            serde_json::json!({
                "jsonrpc": "2.0",
                "id": 0,
                "method": "eth_getBlockByHash",
                "params": [
                    format!("{input_block_hash:#x}"),
                    true
                ],
            }),
            block_response,
        );
        let node = InMemoryNode::<HttpForkSource>::new(
            Some(ForkDetails::from_network(&mock_server.url(), None, CacheConfig::None).await),
            crate::node::ShowCalls::None,
            ShowStorageLogs::None,
            ShowVMDetails::None,
            ShowGasDetails::None,
            false,
            &system_contracts::Options::BuiltIn,
        );

        let actual_block = node
            .get_block_by_hash(input_block_hash, false)
            .await
            .expect("failed fetching block by hash")
            .expect("no block");

        assert_eq!(input_block_hash, actual_block.hash);
        assert_eq!(U64::from(mock_block_number), actual_block.number);
        assert_eq!(Some(U64::from(6)), actual_block.l1_batch_number);
    }

    #[tokio::test]
    async fn test_get_block_by_number_produces_no_block_error_for_non_existing_block() {
        let node = InMemoryNode::<HttpForkSource>::default();

        let expected_err = into_jsrpc_error(Web3Error::NoBlock);
        let result = node
            .get_block_by_number(BlockNumber::Number(U64::from(42)), false)
            .await;

        assert_eq!(expected_err, result.unwrap_err());
    }

    #[tokio::test]
    async fn test_get_block_by_number_for_produced_block() {
        let node = InMemoryNode::<HttpForkSource>::default();
        testing::apply_tx(&node, H256::repeat_byte(0x01));
        let expected_block_number = 1;

        let actual_block = node
            .get_block_by_number(BlockNumber::Number(U64::from(expected_block_number)), false)
            .await
            .expect("failed fetching block by hash")
            .expect("no block");

        assert_eq!(U64::from(expected_block_number), actual_block.number);
        assert_eq!(1, actual_block.transactions.len());
    }

    #[tokio::test]
    async fn test_get_block_by_number_uses_fork_source_if_missing_number() {
        let mock_server = MockServer::run_with_config(ForkBlockConfig {
            number: 10,
            hash: H256::repeat_byte(0xab),
            transaction_count: 0,
        });
        let mock_block_number = 8;
        let block_response = testing::BlockResponseBuilder::new()
            .set_number(mock_block_number)
            .build();
        mock_server.expect(
            serde_json::json!({
                "jsonrpc": "2.0",
                "id": 0,
                "method": "eth_getBlockByNumber",
                "params": [
                    "0x8",
                    true
                ],
            }),
            block_response,
        );
        let node = InMemoryNode::<HttpForkSource>::new(
            Some(ForkDetails::from_network(&mock_server.url(), None, CacheConfig::None).await),
            crate::node::ShowCalls::None,
            ShowStorageLogs::None,
            ShowVMDetails::None,
            ShowGasDetails::None,
            false,
            &system_contracts::Options::BuiltIn,
        );

        let actual_block = node
            .get_block_by_number(BlockNumber::Number(U64::from(8)), false)
            .await
            .expect("failed fetching block by hash")
            .expect("no block");
        assert_eq!(U64::from(mock_block_number), actual_block.number);
    }

    #[tokio::test]
    async fn test_get_block_by_number_for_latest_block_produced_locally() {
        let node = InMemoryNode::<HttpForkSource>::default();
        testing::apply_tx(&node, H256::repeat_byte(0x01));

        // The latest block, will be the 'virtual' one with 0 transactions (block 2).
        let virtual_block = node
            .get_block_by_number(BlockNumber::Latest, true)
            .await
            .expect("failed fetching block by hash")
            .expect("no block");

        assert_eq!(U64::from(2), virtual_block.number);
        assert_eq!(0, virtual_block.transactions.len());

        let actual_block = node
            .get_block_by_number(BlockNumber::Number(U64::from(1)), true)
            .await
            .expect("failed fetching block by hash")
            .expect("no block");

        assert_eq!(U64::from(1), actual_block.number);
        assert_eq!(1, actual_block.transactions.len());
    }

    #[tokio::test]
    async fn test_get_block_by_number_uses_locally_available_block_for_latest_block() {
        let input_block_number = 10;
        let mock_server = MockServer::run_with_config(ForkBlockConfig {
            number: input_block_number,
            hash: H256::repeat_byte(0x01),
            transaction_count: 0,
        });

        let node = InMemoryNode::<HttpForkSource>::new(
            Some(ForkDetails::from_network(&mock_server.url(), None, CacheConfig::None).await),
            crate::node::ShowCalls::None,
            ShowStorageLogs::None,
            ShowVMDetails::None,
            ShowGasDetails::None,
            false,
            &system_contracts::Options::BuiltIn,
        );

        let actual_block = node
            .get_block_by_number(BlockNumber::Latest, false)
            .await
            .expect("failed fetching block by hash")
            .expect("no block");
        assert_eq!(U64::from(input_block_number), actual_block.number);
    }

    #[tokio::test]
    async fn test_get_block_by_number_uses_fork_source_for_earliest_block() {
        let mock_server = MockServer::run_with_config(ForkBlockConfig {
            number: 10,
            hash: H256::repeat_byte(0xab),
            transaction_count: 0,
        });
        let input_block_number = 1;
        mock_server.expect(
            serde_json::json!({
                "jsonrpc": "2.0",
                "id": 0,
                "method": "eth_getBlockByNumber",
                "params": [
                    "earliest",
                    true
                ],
            }),
            testing::BlockResponseBuilder::new()
                .set_number(input_block_number)
                .build(),
        );
        let node = InMemoryNode::<HttpForkSource>::new(
            Some(ForkDetails::from_network(&mock_server.url(), None, CacheConfig::None).await),
            crate::node::ShowCalls::None,
            ShowStorageLogs::None,
            ShowVMDetails::None,
            ShowGasDetails::None,
            false,
            &system_contracts::Options::BuiltIn,
        );

        let actual_block = node
            .get_block_by_number(BlockNumber::Earliest, false)
            .await
            .expect("failed fetching block by hash")
            .expect("no block");
        assert_eq!(U64::from(input_block_number), actual_block.number);
    }

    #[tokio::test]
    async fn test_get_block_by_number_uses_locally_available_for_latest_alike_blocks() {
        for block_number in [
            BlockNumber::Pending,
            BlockNumber::Committed,
            BlockNumber::Finalized,
        ] {
            let input_block_number = 10;
            let mock_server = MockServer::run_with_config(ForkBlockConfig {
                number: input_block_number,
                hash: H256::repeat_byte(0xab),
                transaction_count: 0,
            });
            let node = InMemoryNode::<HttpForkSource>::new(
                Some(ForkDetails::from_network(&mock_server.url(), None, CacheConfig::None).await),
                crate::node::ShowCalls::None,
                ShowStorageLogs::None,
                ShowVMDetails::None,
                ShowGasDetails::None,
                false,
                &system_contracts::Options::BuiltIn,
            );

            let actual_block = node
                .get_block_by_number(block_number, false)
                .await
                .expect("failed fetching block by hash")
                .expect("no block");
            assert_eq!(
                U64::from(input_block_number),
                actual_block.number,
                "case {}",
                block_number,
            );
        }
    }

    #[tokio::test]
    async fn test_get_block_transaction_count_by_hash_for_produced_block() {
        let node = InMemoryNode::<HttpForkSource>::default();

        let (expected_block_hash, _) = testing::apply_tx(&node, H256::repeat_byte(0x01));
        let actual_transaction_count = node
            .get_block_transaction_count_by_hash(expected_block_hash)
            .await
            .expect("failed fetching block by hash")
            .expect("no result");

        assert_eq!(U256::from(1), actual_transaction_count);
    }

    #[tokio::test]
    async fn test_get_block_transaction_count_by_hash_uses_fork_source() {
        let mock_server = MockServer::run_with_config(ForkBlockConfig {
            number: 10,
            hash: H256::repeat_byte(0xab),
            transaction_count: 0,
        });
        let input_block_hash = H256::repeat_byte(0x01);
        let input_transaction_count = 1;
        mock_server.expect(
            serde_json::json!({
                "jsonrpc": "2.0",
                "id": 0,
                "method": "eth_getBlockTransactionCountByHash",
                "params": [
                    format!("{:#x}", input_block_hash),
                ],
            }),
            serde_json::json!({
                "jsonrpc": "2.0",
                "id": 0,
                "result": format!("{:#x}", input_transaction_count),
            }),
        );
        let node = InMemoryNode::<HttpForkSource>::new(
            Some(ForkDetails::from_network(&mock_server.url(), None, CacheConfig::None).await),
            crate::node::ShowCalls::None,
            ShowStorageLogs::None,
            ShowVMDetails::None,
            ShowGasDetails::None,
            false,
            &system_contracts::Options::BuiltIn,
        );

        let actual_transaction_count = node
            .get_block_transaction_count_by_hash(input_block_hash)
            .await
            .expect("failed fetching block by hash")
            .expect("no result");

        assert_eq!(
            U256::from(input_transaction_count),
            actual_transaction_count
        );
    }

    #[tokio::test]
    async fn test_get_block_transaction_count_by_number_for_produced_block() {
        let node = InMemoryNode::<HttpForkSource>::default();

        testing::apply_tx(&node, H256::repeat_byte(0x01));
        let actual_transaction_count = node
            .get_block_transaction_count_by_number(BlockNumber::Number(U64::from(1)))
            .await
            .expect("failed fetching block by hash")
            .expect("no result");

        assert_eq!(U256::from(1), actual_transaction_count);
    }

    #[tokio::test]
    async fn test_get_block_transaction_count_by_number_uses_fork_source() {
        let mock_server = MockServer::run_with_config(ForkBlockConfig {
            number: 10,
            hash: H256::repeat_byte(0xab),
            transaction_count: 0,
        });
        let input_block_number = 1;
        let input_transaction_count = 1;
        mock_server.expect(
            serde_json::json!({
                "jsonrpc": "2.0",
                "id": 0,
                "method": "eth_getBlockTransactionCountByNumber",
                "params": [
                    format!("{:#x}", input_block_number),
                ],
            }),
            serde_json::json!({
                "jsonrpc": "2.0",
                "id": 0,
                "result": format!("{:#x}", input_transaction_count),
            }),
        );

        let node = InMemoryNode::<HttpForkSource>::new(
            Some(ForkDetails::from_network(&mock_server.url(), None, CacheConfig::None).await),
            crate::node::ShowCalls::None,
            ShowStorageLogs::None,
            ShowVMDetails::None,
            ShowGasDetails::None,
            false,
            &system_contracts::Options::BuiltIn,
        );

        let actual_transaction_count = node
            .get_block_transaction_count_by_number(BlockNumber::Number(U64::from(1)))
            .await
            .expect("failed fetching block by hash")
            .expect("no result");

        assert_eq!(
            U256::from(input_transaction_count),
            actual_transaction_count
        );
    }

    #[tokio::test]
    async fn test_get_block_transaction_count_by_number_earliest_uses_fork_source() {
        let mock_server = MockServer::run_with_config(ForkBlockConfig {
            number: 10,
            hash: H256::repeat_byte(0xab),
            transaction_count: 0,
        });
        let input_transaction_count = 1;
        mock_server.expect(
            serde_json::json!({
                "jsonrpc": "2.0",
                "id": 0,
                "method": "eth_getBlockTransactionCountByNumber",
                "params": [
                    "earliest",
                ],
            }),
            serde_json::json!({
                "jsonrpc": "2.0",
                "id": 0,
                "result": format!("{:#x}", input_transaction_count),
            }),
        );

        let node = InMemoryNode::<HttpForkSource>::new(
            Some(ForkDetails::from_network(&mock_server.url(), None, CacheConfig::None).await),
            crate::node::ShowCalls::None,
            ShowStorageLogs::None,
            ShowVMDetails::None,
            ShowGasDetails::None,
            false,
            &system_contracts::Options::BuiltIn,
        );

        let actual_transaction_count = node
            .get_block_transaction_count_by_number(BlockNumber::Earliest)
            .await
            .expect("failed fetching block by hash")
            .expect("no result");

        assert_eq!(
            U256::from(input_transaction_count),
            actual_transaction_count
        );
    }

    #[tokio::test]
    async fn test_get_block_transaction_count_by_number_latest_alike_uses_fork_source() {
        for block_number in [
            BlockNumber::Latest,
            BlockNumber::Pending,
            BlockNumber::Committed,
            BlockNumber::Finalized,
        ] {
            let input_transaction_count = 1;
            let mock_server = MockServer::run_with_config(ForkBlockConfig {
                number: 10,
                transaction_count: input_transaction_count,
                hash: H256::repeat_byte(0xab),
            });

            let node = InMemoryNode::<HttpForkSource>::new(
                Some(ForkDetails::from_network(&mock_server.url(), None, CacheConfig::None).await),
                crate::node::ShowCalls::None,
                ShowStorageLogs::None,
                ShowVMDetails::None,
                ShowGasDetails::None,
                false,
                &system_contracts::Options::BuiltIn,
            );

            let actual_transaction_count = node
                .get_block_transaction_count_by_number(block_number)
                .await
                .expect("failed fetching block by hash")
                .expect("no result");

            assert_eq!(
                U256::from(input_transaction_count),
                actual_transaction_count,
                "case {}",
                block_number,
            );
        }
    }

    #[tokio::test]
    async fn test_get_transaction_receipt_uses_produced_block_hash() {
        let node = InMemoryNode::<HttpForkSource>::default();
        let tx_hash = H256::repeat_byte(0x01);
        let (expected_block_hash, _) = testing::apply_tx(&node, tx_hash);

        let actual_tx_receipt = node
            .get_transaction_receipt(tx_hash)
            .await
            .expect("failed fetching transaction receipt by hash")
            .expect("no transaction receipt");

        assert_eq!(Some(expected_block_hash), actual_tx_receipt.block_hash);
    }

    #[tokio::test]
    async fn test_new_block_filter_returns_filter_id() {
        let node = InMemoryNode::<HttpForkSource>::default();

        let actual_filter_id = node
            .new_block_filter()
            .await
            .expect("failed creating filter");

        assert_eq!(U256::from(1), actual_filter_id);
    }

    #[tokio::test]
    async fn test_new_filter_returns_filter_id() {
        let node = InMemoryNode::<HttpForkSource>::default();

        let actual_filter_id = node
            .new_filter(Filter::default())
            .await
            .expect("failed creating filter");

        assert_eq!(U256::from(1), actual_filter_id);
    }

    #[tokio::test]
    async fn test_new_pending_transaction_filter_returns_filter_id() {
        let node = InMemoryNode::<HttpForkSource>::default();

        let actual_filter_id = node
            .new_pending_transaction_filter()
            .await
            .expect("failed creating filter");

        assert_eq!(U256::from(1), actual_filter_id);
    }

    #[tokio::test]
    async fn test_uninstall_filter_returns_true_if_filter_exists() {
        let node = InMemoryNode::<HttpForkSource>::default();
        let filter_id = node
            .new_block_filter()
            .await
            .expect("failed creating filter");

        let actual_result = node
            .uninstall_filter(filter_id)
            .await
            .expect("failed creating filter");

        assert!(actual_result);
    }

    #[tokio::test]
    async fn test_uninstall_filter_returns_false_if_filter_does_not_exist() {
        let node = InMemoryNode::<HttpForkSource>::default();

        let actual_result = node
            .uninstall_filter(U256::from(100))
            .await
            .expect("failed creating filter");

        assert!(!actual_result);
    }

    #[tokio::test]
    async fn test_get_filter_changes_returns_block_hash_updates_only_once() {
        let node = InMemoryNode::<HttpForkSource>::default();
        let filter_id = node
            .new_block_filter()
            .await
            .expect("failed creating filter");
        let (block_hash, _) = testing::apply_tx(&node, H256::repeat_byte(0x1));

        match node
            .get_filter_changes(filter_id)
            .await
            .expect("failed getting filter changes")
        {
            FilterChanges::Hashes(result) => {
                // Get the block hash and the virtual block hash.
                assert_eq!(2, result.len());
                assert_eq!(block_hash, result[0]);
            }
            changes => panic!("unexpected filter changes: {:?}", changes),
        }

        match node
            .get_filter_changes(filter_id)
            .await
            .expect("failed getting filter changes")
        {
            FilterChanges::Empty(_) => (),
            changes => panic!("expected no changes in the second call, got {:?}", changes),
        }
    }

    #[tokio::test]
    async fn test_get_filter_changes_returns_log_updates_only_once() {
        let node = InMemoryNode::<HttpForkSource>::default();
        let filter_id = node
            .new_filter(Filter {
                from_block: None,
                to_block: None,
                address: None,
                topics: None,
                block_hash: None,
            })
            .await
            .expect("failed creating filter");
        testing::apply_tx(&node, H256::repeat_byte(0x1));

        match node
            .get_filter_changes(filter_id)
            .await
            .expect("failed getting filter changes")
        {
            FilterChanges::Logs(result) => assert_eq!(3, result.len()),
            changes => panic!("unexpected filter changes: {:?}", changes),
        }

        match node
            .get_filter_changes(filter_id)
            .await
            .expect("failed getting filter changes")
        {
            FilterChanges::Empty(_) => (),
            changes => panic!("expected no changes in the second call, got {:?}", changes),
        }
    }

    #[tokio::test]
    async fn test_get_filter_changes_returns_pending_transaction_updates_only_once() {
        let node = InMemoryNode::<HttpForkSource>::default();
        let filter_id = node
            .new_pending_transaction_filter()
            .await
            .expect("failed creating filter");
        testing::apply_tx(&node, H256::repeat_byte(0x1));

        match node
            .get_filter_changes(filter_id)
            .await
            .expect("failed getting filter changes")
        {
            FilterChanges::Hashes(result) => assert_eq!(vec![H256::repeat_byte(0x1)], result),
            changes => panic!("unexpected filter changes: {:?}", changes),
        }

        match node
            .get_filter_changes(filter_id)
            .await
            .expect("failed getting filter changes")
        {
            FilterChanges::Empty(_) => (),
            changes => panic!("expected no changes in the second call, got {:?}", changes),
        }
    }

    #[tokio::test]
    async fn test_produced_block_archives_previous_blocks() {
        let node = InMemoryNode::<HttpForkSource>::default();

        let input_storage_key = StorageKey::new(
            AccountTreeId::new(H160::repeat_byte(0x1)),
            u256_to_h256(U256::zero()),
        );
        let input_storage_value = H256::repeat_byte(0xcd);
        node.inner
            .write()
            .unwrap()
            .fork_storage
            .set_value(input_storage_key, input_storage_value);
        let initial_miniblock = node.inner.read().unwrap().current_miniblock;

        testing::apply_tx(&node, H256::repeat_byte(0x1));
        let current_miniblock = node.inner.read().unwrap().current_miniblock;

        let reader = node.inner.read().unwrap();
        for miniblock in initial_miniblock..current_miniblock {
            let actual_cached_value = reader
                .block_hashes
                .get(&miniblock)
                .map(|hash| {
                    reader
                        .previous_states
                        .get(hash)
                        .unwrap_or_else(|| panic!("state was not cached for block {}", miniblock))
                })
                .and_then(|state| state.get(&input_storage_key))
                .copied();

            assert_eq!(
                Some(input_storage_value),
                actual_cached_value,
                "unexpected cached state value for block {}",
                miniblock
            );
        }
    }

    #[tokio::test]
    async fn test_get_storage_fetches_zero_value_for_non_existent_key() {
        let node = InMemoryNode::<HttpForkSource>::default();

        let value = node
            .get_storage(H160::repeat_byte(0xf1), U256::from(1024), None)
            .await
            .expect("failed retrieving storage");
        assert_eq!(H256::zero(), value);
    }

    #[tokio::test]
    async fn test_get_storage_uses_fork_to_get_value_for_historical_block() {
        let mock_server = MockServer::run_with_config(ForkBlockConfig {
            number: 10,
            transaction_count: 0,
            hash: H256::repeat_byte(0xab),
        });
        let input_address = H160::repeat_byte(0x1);
        let input_storage_value = H256::repeat_byte(0xcd);
        mock_server.expect(
            serde_json::json!({
                "jsonrpc": "2.0",
                "id": 0,
                "method": "eth_getStorageAt",
                "params": [
                    format!("{:#x}", input_address),
                    "0x0",
                    { "blockNumber": "0x2" },
                ],
            }),
            serde_json::json!({
                "jsonrpc": "2.0",
                "id": 0,
                "result": format!("{:#x}", input_storage_value),
            }),
        );

        let node = InMemoryNode::<HttpForkSource>::new(
            Some(ForkDetails::from_network(&mock_server.url(), None, CacheConfig::None).await),
            crate::node::ShowCalls::None,
            ShowStorageLogs::None,
            ShowVMDetails::None,
            ShowGasDetails::None,
            false,
            &system_contracts::Options::BuiltIn,
        );

        let actual_value = node
            .get_storage(
                input_address,
                U256::zero(),
                Some(zksync_types::api::BlockIdVariant::BlockNumberObject(
                    BlockNumberObject {
                        block_number: BlockNumber::Number(U64::from(2)),
                    },
                )),
            )
            .await
            .expect("failed retrieving storage");
        assert_eq!(input_storage_value, actual_value);
    }

    #[tokio::test]
    async fn test_get_storage_uses_archived_storage_to_get_value_for_missing_key() {
        let input_address = H160::repeat_byte(0x1);
        let input_storage_key = StorageKey::new(
            AccountTreeId::new(input_address),
            u256_to_h256(U256::zero()),
        );
        let input_storage_value = H256::repeat_byte(0xcd);

        let node = InMemoryNode::<HttpForkSource>::default();
        node.inner
            .write()
            .map(|mut writer| {
                let historical_block = Block::<TransactionVariant> {
                    hash: H256::repeat_byte(0x2),
                    number: U64::from(2),
                    ..Default::default()
                };
                writer.block_hashes.insert(2, historical_block.hash);

                writer.previous_states.insert(
                    historical_block.hash,
                    hashmap! {
                        input_storage_key => input_storage_value,
                    },
                );
                writer
                    .blocks
                    .insert(historical_block.hash, historical_block);
            })
            .expect("failed setting storage for historical block");

        let actual_value = node
            .get_storage(
                input_address,
                U256::zero(),
                Some(zksync_types::api::BlockIdVariant::BlockNumberObject(
                    BlockNumberObject {
                        block_number: BlockNumber::Number(U64::from(2)),
                    },
                )),
            )
            .await
            .expect("failed retrieving storage");
        assert_eq!(input_storage_value, actual_value);
    }

    #[tokio::test]
    async fn test_get_storage_uses_fork_to_get_value_for_latest_block_for_missing_key() {
        let mock_server = MockServer::run_with_config(ForkBlockConfig {
            number: 10,
            transaction_count: 0,
            hash: H256::repeat_byte(0xab),
        });
        let input_address = H160::repeat_byte(0x1);
        let input_storage_value = H256::repeat_byte(0xcd);
        mock_server.expect(
            serde_json::json!({
                "jsonrpc": "2.0",
                "id": 0,
                "method": "eth_getStorageAt",
                "params": [
                    format!("{:#x}", input_address),
                    "0x0",
                    "0xa",
                ],
            }),
            serde_json::json!({
                "jsonrpc": "2.0",
                "id": 0,
                "result": format!("{:#x}", input_storage_value),
            }),
        );

        let node = InMemoryNode::<HttpForkSource>::new(
            Some(ForkDetails::from_network(&mock_server.url(), None, CacheConfig::None).await),
            crate::node::ShowCalls::None,
            ShowStorageLogs::None,
            ShowVMDetails::None,
            ShowGasDetails::None,
            false,
            &system_contracts::Options::BuiltIn,
        );
        node.inner
            .write()
            .map(|mut writer| {
                let historical_block = Block::<TransactionVariant> {
                    hash: H256::repeat_byte(0x2),
                    number: U64::from(2),
                    ..Default::default()
                };
                writer.block_hashes.insert(2, historical_block.hash);
                writer
                    .previous_states
                    .insert(historical_block.hash, Default::default());
                writer
                    .blocks
                    .insert(historical_block.hash, historical_block);
            })
            .expect("failed setting storage for historical block");

        let actual_value = node
            .get_storage(
                input_address,
                U256::zero(),
                Some(zksync_types::api::BlockIdVariant::BlockNumberObject(
                    BlockNumberObject {
                        block_number: BlockNumber::Number(U64::from(2)),
                    },
                )),
            )
            .await
            .expect("failed retrieving storage");
        assert_eq!(input_storage_value, actual_value);
    }

    #[tokio::test]
    async fn test_get_storage_fetches_state_for_deployed_smart_contract_in_current_block() {
        let node = InMemoryNode::<HttpForkSource>::default();

        let private_key = H256::repeat_byte(0xef);
        let from_account = zksync_types::PackedEthSignature::address_from_private_key(&private_key)
            .expect("failed generating address");
        node.set_rich_account(from_account);

        let deployed_address = deployed_address_create(from_account, U256::zero());

        testing::deploy_contract(
            &node,
            H256::repeat_byte(0x1),
            private_key,
            hex::decode(testing::STORAGE_CONTRACT_BYTECODE).unwrap(),
        );

        let number1 = node
            .get_storage(deployed_address, U256::from(0), None)
            .await
            .expect("failed retrieving storage at slot 0");
        assert_eq!(U256::from(1024), h256_to_u256(number1));

        let number2 = node
            .get_storage(deployed_address, U256::from(1), None)
            .await
            .expect("failed retrieving storage at slot 1");
        assert_eq!(U256::MAX, h256_to_u256(number2));
    }

    #[tokio::test]
    async fn test_get_storage_fetches_state_for_deployed_smart_contract_in_old_block() {
        let node = InMemoryNode::<HttpForkSource>::default();

        let private_key = H256::repeat_byte(0xef);
        let from_account = zksync_types::PackedEthSignature::address_from_private_key(&private_key)
            .expect("failed generating address");
        node.set_rich_account(from_account);

        let deployed_address = deployed_address_create(from_account, U256::zero());

        let initial_block_hash = testing::deploy_contract(
            &node,
            H256::repeat_byte(0x1),
            private_key,
            hex::decode(testing::STORAGE_CONTRACT_BYTECODE).unwrap(),
        );

        // simulate a tx modifying the storage
        testing::apply_tx(&node, H256::repeat_byte(0x2));
        let key = StorageKey::new(
            AccountTreeId::new(deployed_address),
            u256_to_h256(U256::from(0)),
        );
        node.inner
            .write()
            .unwrap()
            .fork_storage
            .inner
            .write()
            .unwrap()
            .raw_storage
            .state
            .insert(key, u256_to_h256(U256::from(512)));

        let number1_current = node
            .get_storage(deployed_address, U256::from(0), None)
            .await
            .expect("failed retrieving storage at slot 0");
        assert_eq!(U256::from(512), h256_to_u256(number1_current));

        let number1_old = node
            .get_storage(
                deployed_address,
                U256::from(0),
                Some(zksync_types::api::BlockIdVariant::BlockHashObject(
                    BlockHashObject {
                        block_hash: initial_block_hash,
                    },
                )),
            )
            .await
            .expect("failed retrieving storage at slot 0");
        assert_eq!(U256::from(1024), h256_to_u256(number1_old));
    }

    #[tokio::test]
    async fn test_get_filter_logs_returns_matching_logs_for_valid_id() {
        let node = InMemoryNode::<HttpForkSource>::default();

        // populate tx receipts with 2 tx each having logs
        {
            let mut writer = node.inner.write().unwrap();
            writer.tx_results.insert(
                H256::repeat_byte(0x1),
                TransactionResult {
                    info: testing::default_tx_execution_info(),
                    receipt: TransactionReceipt {
                        logs: vec![LogBuilder::new()
                            .set_address(H160::repeat_byte(0xa1))
                            .build()],
                        ..Default::default()
                    },
                },
            );
            writer.tx_results.insert(
                H256::repeat_byte(0x2),
                TransactionResult {
                    info: testing::default_tx_execution_info(),
                    receipt: TransactionReceipt {
                        logs: vec![
                            LogBuilder::new()
                                .set_address(H160::repeat_byte(0xa1))
                                .build(),
                            LogBuilder::new()
                                .set_address(H160::repeat_byte(0xa2))
                                .build(),
                        ],
                        ..Default::default()
                    },
                },
            );
        }

        let filter_id = node
            .new_filter(Filter {
                address: Some(ValueOrArray(vec![H160::repeat_byte(0xa1)])),
                ..Default::default()
            })
            .await
            .expect("failed creating filter");

        match node
            .get_filter_logs(filter_id)
            .await
            .expect("failed getting filter changes")
        {
            FilterChanges::Logs(result) => assert_eq!(2, result.len()),
            changes => panic!("unexpected filter changes: {:?}", changes),
        }
    }

    #[tokio::test]
    async fn test_get_filter_logs_returns_error_for_invalid_id() {
        let node = InMemoryNode::<HttpForkSource>::default();

        // populate tx receipts with 2 tx each having logs
        {
            let mut writer = node.inner.write().unwrap();
            writer.tx_results.insert(
                H256::repeat_byte(0x1),
                TransactionResult {
                    info: testing::default_tx_execution_info(),
                    receipt: TransactionReceipt {
                        logs: vec![LogBuilder::new()
                            .set_address(H160::repeat_byte(0xa1))
                            .build()],
                        ..Default::default()
                    },
                },
            );
        }

        let invalid_filter_id = U256::from(100);
        let result = node.get_filter_logs(invalid_filter_id).await;

        assert!(result.is_err(), "expected an error for invalid filter id");
    }

    #[tokio::test]
    async fn test_get_logs_returns_matching_logs() {
        let node = InMemoryNode::<HttpForkSource>::default();

        // populate tx receipts with 2 tx each having logs
        {
            let mut writer = node.inner.write().unwrap();
            writer.tx_results.insert(
                H256::repeat_byte(0x1),
                TransactionResult {
                    info: testing::default_tx_execution_info(),
                    receipt: TransactionReceipt {
                        logs: vec![LogBuilder::new()
                            .set_address(H160::repeat_byte(0xa1))
                            .build()],
                        ..Default::default()
                    },
                },
            );
            writer.tx_results.insert(
                H256::repeat_byte(0x2),
                TransactionResult {
                    info: testing::default_tx_execution_info(),
                    receipt: TransactionReceipt {
                        logs: vec![
                            LogBuilder::new()
                                .set_address(H160::repeat_byte(0xa1))
                                .build(),
                            LogBuilder::new()
                                .set_address(H160::repeat_byte(0xa2))
                                .build(),
                        ],
                        ..Default::default()
                    },
                },
            );
        }

        let result = node
            .get_logs(Filter {
                address: Some(ValueOrArray(vec![H160::repeat_byte(0xa2)])),
                ..Default::default()
            })
            .await
            .expect("failed getting filter changes");
        assert_eq!(1, result.len());

        let result = node
            .get_logs(Filter {
                address: Some(ValueOrArray(vec![H160::repeat_byte(0xa1)])),
                ..Default::default()
            })
            .await
            .expect("failed getting filter changes");
        assert_eq!(2, result.len());

        let result = node
            .get_logs(Filter {
                address: Some(ValueOrArray(vec![H160::repeat_byte(0x11)])),
                ..Default::default()
            })
            .await
            .expect("failed getting filter changes");
        assert_eq!(0, result.len());
    }

    #[tokio::test]
    async fn test_accounts() {
        let node = InMemoryNode::<HttpForkSource>::default();

        let private_key = H256::repeat_byte(0x01);
        let from_account = PackedEthSignature::address_from_private_key(&private_key).unwrap();
        node.set_rich_account(from_account);

        let account_result = node.accounts().await;
        let expected_accounts: Vec<H160> = vec![from_account];

        match account_result {
            Ok(accounts) => {
                assert_eq!(expected_accounts, accounts);
            }
            Err(e) => {
                panic!("Failed to fetch accounts: {:?}", e);
            }
        }
    }

    #[tokio::test]
    async fn test_snapshot() {
        let node = InMemoryNode::<HttpForkSource>::default();
        let mut inner = node.inner.write().unwrap();

        inner
            .blocks
            .insert(H256::repeat_byte(0x1), Default::default());
        inner.block_hashes.insert(1, H256::repeat_byte(0x1));
        inner.tx_results.insert(
            H256::repeat_byte(0x1),
            TransactionResult {
                info: testing::default_tx_execution_info(),
                receipt: Default::default(),
            },
        );
        inner.current_batch = 1;
        inner.current_miniblock = 1;
        inner.current_miniblock_hash = H256::repeat_byte(0x1);
        inner.current_timestamp = 1;
        inner
            .filters
            .add_block_filter()
            .expect("failed adding block filter");
        inner.impersonated_accounts.insert(H160::repeat_byte(0x1));
        inner.rich_accounts.insert(H160::repeat_byte(0x1));
        inner
            .previous_states
            .insert(H256::repeat_byte(0x1), Default::default());
        inner.fork_storage.set_value(
            StorageKey::new(AccountTreeId::new(H160::repeat_byte(0x1)), H256::zero()),
            H256::repeat_byte(0x1),
        );

        let storage = inner.fork_storage.inner.read().unwrap();
        let expected_snapshot = Snapshot {
            current_timestamp: inner.current_timestamp.clone(),
            current_batch: inner.current_batch.clone(),
            current_miniblock: inner.current_miniblock.clone(),
            current_miniblock_hash: inner.current_miniblock_hash.clone(),
            l1_gas_price: inner.l1_gas_price.clone(),
            tx_results: inner.tx_results.clone(),
            blocks: inner.blocks.clone(),
            block_hashes: inner.block_hashes.clone(),
            filters: inner.filters.clone(),
            impersonated_accounts: inner.impersonated_accounts.clone(),
            rich_accounts: inner.rich_accounts.clone(),
            previous_states: inner.previous_states.clone(),
            raw_storage: storage.raw_storage.clone(),
            value_read_cache: storage.value_read_cache.clone(),
            factory_dep_cache: storage.factory_dep_cache.clone(),
        };
        let actual_snapshot = inner.snapshot().expect("failed taking snapshot");

        assert_eq!(
            expected_snapshot.current_timestamp,
            actual_snapshot.current_timestamp
        );
        assert_eq!(
            expected_snapshot.current_batch,
            actual_snapshot.current_batch
        );
        assert_eq!(
            expected_snapshot.current_miniblock,
            actual_snapshot.current_miniblock
        );
        assert_eq!(
            expected_snapshot.current_miniblock_hash,
            actual_snapshot.current_miniblock_hash
        );
        assert_eq!(expected_snapshot.l1_gas_price, actual_snapshot.l1_gas_price);
        assert_eq!(
            expected_snapshot.tx_results.keys().collect_vec(),
            actual_snapshot.tx_results.keys().collect_vec()
        );
        assert_eq!(expected_snapshot.blocks, actual_snapshot.blocks);
        assert_eq!(expected_snapshot.block_hashes, actual_snapshot.block_hashes);
        assert_eq!(expected_snapshot.filters, actual_snapshot.filters);
        assert_eq!(
            expected_snapshot.impersonated_accounts,
            actual_snapshot.impersonated_accounts
        );
        assert_eq!(
            expected_snapshot.rich_accounts,
            actual_snapshot.rich_accounts
        );
        assert_eq!(
            expected_snapshot.previous_states,
            actual_snapshot.previous_states
        );
        assert_eq!(expected_snapshot.raw_storage, actual_snapshot.raw_storage);
        assert_eq!(
            expected_snapshot.value_read_cache,
            actual_snapshot.value_read_cache
        );
        assert_eq!(
            expected_snapshot.factory_dep_cache,
            actual_snapshot.factory_dep_cache
        );
    }

    #[tokio::test]
    async fn test_snapshot_restore() {
        let node = InMemoryNode::<HttpForkSource>::default();
        let mut inner = node.inner.write().unwrap();

        inner
            .blocks
            .insert(H256::repeat_byte(0x1), Default::default());
        inner.block_hashes.insert(1, H256::repeat_byte(0x1));
        inner.tx_results.insert(
            H256::repeat_byte(0x1),
            TransactionResult {
                info: testing::default_tx_execution_info(),
                receipt: Default::default(),
            },
        );
        inner.current_batch = 1;
        inner.current_miniblock = 1;
        inner.current_miniblock_hash = H256::repeat_byte(0x1);
        inner.current_timestamp = 1;
        inner
            .filters
            .add_block_filter()
            .expect("failed adding block filter");
        inner.impersonated_accounts.insert(H160::repeat_byte(0x1));
        inner.rich_accounts.insert(H160::repeat_byte(0x1));
        inner
            .previous_states
            .insert(H256::repeat_byte(0x1), Default::default());
        inner.fork_storage.set_value(
            StorageKey::new(AccountTreeId::new(H160::repeat_byte(0x1)), H256::zero()),
            H256::repeat_byte(0x1),
        );

        let expected_snapshot = {
            let storage = inner.fork_storage.inner.read().unwrap();
            Snapshot {
                current_timestamp: inner.current_timestamp.clone(),
                current_batch: inner.current_batch.clone(),
                current_miniblock: inner.current_miniblock.clone(),
                current_miniblock_hash: inner.current_miniblock_hash.clone(),
                l1_gas_price: inner.l1_gas_price.clone(),
                tx_results: inner.tx_results.clone(),
                blocks: inner.blocks.clone(),
                block_hashes: inner.block_hashes.clone(),
                filters: inner.filters.clone(),
                impersonated_accounts: inner.impersonated_accounts.clone(),
                rich_accounts: inner.rich_accounts.clone(),
                previous_states: inner.previous_states.clone(),
                raw_storage: storage.raw_storage.clone(),
                value_read_cache: storage.value_read_cache.clone(),
                factory_dep_cache: storage.factory_dep_cache.clone(),
            }
        };

        // snapshot and modify node state
        let snapshot = inner.snapshot().expect("failed taking snapshot");
        inner
            .blocks
            .insert(H256::repeat_byte(0x2), Default::default());
        inner.block_hashes.insert(2, H256::repeat_byte(0x2));
        inner.tx_results.insert(
            H256::repeat_byte(0x2),
            TransactionResult {
                info: testing::default_tx_execution_info(),
                receipt: Default::default(),
            },
        );
        inner.current_batch = 2;
        inner.current_miniblock = 2;
        inner.current_miniblock_hash = H256::repeat_byte(0x2);
        inner.current_timestamp = 2;
        inner
            .filters
            .add_pending_transaction_filter()
            .expect("failed adding pending transaction filter");
        inner.impersonated_accounts.insert(H160::repeat_byte(0x2));
        inner.rich_accounts.insert(H160::repeat_byte(0x2));
        inner
            .previous_states
            .insert(H256::repeat_byte(0x2), Default::default());
        inner.fork_storage.set_value(
            StorageKey::new(AccountTreeId::new(H160::repeat_byte(0x2)), H256::zero()),
            H256::repeat_byte(0x2),
        );

        // restore
        inner
            .restore_snapshot(snapshot)
            .expect("failed restoring snapshot");

        let storage = inner.fork_storage.inner.read().unwrap();
        assert_eq!(expected_snapshot.current_timestamp, inner.current_timestamp);
        assert_eq!(expected_snapshot.current_batch, inner.current_batch);
        assert_eq!(expected_snapshot.current_miniblock, inner.current_miniblock);
        assert_eq!(
            expected_snapshot.current_miniblock_hash,
            inner.current_miniblock_hash
        );
        assert_eq!(expected_snapshot.l1_gas_price, inner.l1_gas_price);
        assert_eq!(
            expected_snapshot.tx_results.keys().collect_vec(),
            inner.tx_results.keys().collect_vec()
        );
        assert_eq!(expected_snapshot.blocks, inner.blocks);
        assert_eq!(expected_snapshot.block_hashes, inner.block_hashes);
        assert_eq!(expected_snapshot.filters, inner.filters);
        assert_eq!(
            expected_snapshot.impersonated_accounts,
            inner.impersonated_accounts
        );
        assert_eq!(expected_snapshot.rich_accounts, inner.rich_accounts);
        assert_eq!(expected_snapshot.previous_states, inner.previous_states);
        assert_eq!(expected_snapshot.raw_storage, storage.raw_storage);
        assert_eq!(expected_snapshot.value_read_cache, storage.value_read_cache);
        assert_eq!(
            expected_snapshot.factory_dep_cache,
            storage.factory_dep_cache
        );
    }
<<<<<<< HEAD

    #[tokio::test]
    async fn test_protocol_version_returns_currently_supported_version() {
        let node = InMemoryNode::<HttpForkSource>::default();

        let expected_version = String::from(PROTOCOL_VERSION);
        let actual_version = node
            .protocol_version()
            .await
            .expect("failed creating filter");

        assert_eq!(expected_version, actual_version);
=======
    #[tokio::test]
    async fn test_get_transaction_by_block_hash_and_index_returns_none_for_invalid_block_hash() {
        let node = InMemoryNode::<HttpForkSource>::default();
        let input_tx_hash = H256::repeat_byte(0x01);
        let (input_block_hash, _) = testing::apply_tx(&node, input_tx_hash);
        let invalid_block_hash = H256::repeat_byte(0xab);
        assert_ne!(input_block_hash, invalid_block_hash);

        let result = node
            .get_transaction_by_block_hash_and_index(invalid_block_hash, U64::from(0))
            .await
            .expect("failed fetching transaction");

        assert!(result.is_none());
    }

    #[tokio::test]
    async fn test_get_transaction_by_block_hash_and_index_returns_none_for_invalid_index() {
        let node = InMemoryNode::<HttpForkSource>::default();
        let input_tx_hash = H256::repeat_byte(0x01);
        let (input_block_hash, _) = testing::apply_tx(&node, input_tx_hash);

        let result = node
            .get_transaction_by_block_hash_and_index(input_block_hash, U64::from(10))
            .await
            .expect("failed fetching transaction");

        assert!(result.is_none());
    }

    #[tokio::test]
    async fn test_get_transaction_by_block_hash_and_index_returns_transaction_for_valid_input() {
        let node = InMemoryNode::<HttpForkSource>::default();
        let input_tx_hash = H256::repeat_byte(0x01);
        let (input_block_hash, _) = testing::apply_tx(&node, input_tx_hash);

        let actual_tx = node
            .get_transaction_by_block_hash_and_index(input_block_hash, U64::from(0))
            .await
            .expect("failed fetching transaction")
            .expect("no transaction");

        assert_eq!(input_tx_hash, actual_tx.hash);
    }

    #[tokio::test]
    async fn test_get_transaction_by_block_hash_and_index_fetches_full_transaction_for_hash_from_fork(
    ) {
        let mock_server = MockServer::run_with_config(ForkBlockConfig {
            number: 10,
            transaction_count: 0,
            hash: H256::repeat_byte(0xab),
        });
        let input_block_hash = H256::repeat_byte(0x01);
        let input_tx_hash = H256::repeat_byte(0x02);
        mock_server.expect(
            serde_json::json!({
                "jsonrpc": "2.0",
                "id": 0,
                "method": "eth_getTransactionByHash",
                "params": [
                    format!("{:#x}", input_tx_hash),
                ],
            }),
            TransactionResponseBuilder::new()
                .set_hash(input_tx_hash)
                .set_block_hash(input_block_hash)
                .set_block_number(U64::from(1))
                .build(),
        );

        let node = InMemoryNode::<HttpForkSource>::new(
            Some(ForkDetails::from_network(&mock_server.url(), None, CacheConfig::None).await),
            crate::node::ShowCalls::None,
            ShowStorageLogs::None,
            ShowVMDetails::None,
            ShowGasDetails::None,
            false,
            &system_contracts::Options::BuiltIn,
        );

        // store the block info with just the tx hash invariant
        {
            let mut writer = node.inner.write().unwrap();
            writer.blocks.insert(
                input_block_hash,
                Block {
                    transactions: vec![TransactionVariant::Hash(input_tx_hash)],
                    ..Default::default()
                },
            );
        }

        let actual_tx = node
            .get_transaction_by_block_hash_and_index(input_block_hash, U64::from(0))
            .await
            .expect("failed fetching transaction")
            .expect("no transaction");

        assert_eq!(input_tx_hash, actual_tx.hash);
        assert_eq!(Some(U64::from(1)), actual_tx.block_number);
    }

    #[tokio::test]
    async fn test_get_transaction_by_block_hash_and_index_fetches_from_fork_if_block_missing() {
        let mock_server = MockServer::run_with_config(ForkBlockConfig {
            number: 10,
            transaction_count: 0,
            hash: H256::repeat_byte(0xab),
        });
        let input_block_hash = H256::repeat_byte(0x01);
        let input_tx_hash = H256::repeat_byte(0x02);
        mock_server.expect(
            serde_json::json!({
                "jsonrpc": "2.0",
                "id": 0,
                "method": "eth_getTransactionByBlockHashAndIndex",
                "params": [
                    format!("{:#x}", input_block_hash),
                    "0x1"
                ],
            }),
            TransactionResponseBuilder::new()
                .set_hash(input_tx_hash)
                .set_block_hash(input_block_hash)
                .set_block_number(U64::from(100))
                .build(),
        );

        let node = InMemoryNode::<HttpForkSource>::new(
            Some(ForkDetails::from_network(&mock_server.url(), None, CacheConfig::None).await),
            crate::node::ShowCalls::None,
            ShowStorageLogs::None,
            ShowVMDetails::None,
            ShowGasDetails::None,
            false,
            &system_contracts::Options::BuiltIn,
        );

        let actual_tx = node
            .get_transaction_by_block_hash_and_index(input_block_hash, U64::from(1))
            .await
            .expect("failed fetching transaction")
            .expect("no transaction");

        assert_eq!(input_tx_hash, actual_tx.hash);
        assert_eq!(Some(U64::from(100)), actual_tx.block_number);
    }

    #[tokio::test]
    async fn test_get_transaction_by_block_number_and_index_returns_none_for_invalid_block_number()
    {
        let node = InMemoryNode::<HttpForkSource>::default();
        let input_tx_hash = H256::repeat_byte(0x01);
        let (input_block_hash, _) = testing::apply_tx(&node, input_tx_hash);
        let invalid_block_hash = H256::repeat_byte(0xab);
        assert_ne!(input_block_hash, invalid_block_hash);

        let result = node
            .get_transaction_by_block_number_and_index(
                BlockNumber::Number(U64::from(100)),
                U64::from(0),
            )
            .await
            .expect("failed fetching transaction");

        assert!(result.is_none());
    }

    #[tokio::test]
    async fn test_get_transaction_by_block_number_and_index_returns_none_for_invalid_index() {
        let node = InMemoryNode::<HttpForkSource>::default();
        let input_tx_hash = H256::repeat_byte(0x01);
        testing::apply_tx(&node, input_tx_hash);

        let result = node
            .get_transaction_by_block_number_and_index(BlockNumber::Latest, U64::from(10))
            .await
            .expect("failed fetching transaction");

        assert!(result.is_none());
    }

    #[tokio::test]
    async fn test_get_transaction_by_block_number_and_index_returns_transaction_for_valid_input() {
        let node = InMemoryNode::<HttpForkSource>::default();
        let input_tx_hash = H256::repeat_byte(0x01);
        let (_, input_block_number) = testing::apply_tx(&node, input_tx_hash);

        let actual_tx = node
            .get_transaction_by_block_number_and_index(
                BlockNumber::Number(input_block_number),
                U64::from(0),
            )
            .await
            .expect("failed fetching transaction")
            .expect("no transaction");

        assert_eq!(input_tx_hash, actual_tx.hash);
    }

    #[tokio::test]
    async fn test_get_transaction_by_block_number_and_index_fetches_full_transaction_for_hash_from_fork(
    ) {
        let mock_server = MockServer::run_with_config(ForkBlockConfig {
            number: 10,
            transaction_count: 0,
            hash: H256::repeat_byte(0xab),
        });
        let input_block_hash = H256::repeat_byte(0x01);
        let input_block_number = U64::from(100);
        let input_tx_hash = H256::repeat_byte(0x02);
        mock_server.expect(
            serde_json::json!({
                "jsonrpc": "2.0",
                "id": 0,
                "method": "eth_getTransactionByHash",
                "params": [
                    format!("{:#x}", input_tx_hash),
                ],
            }),
            TransactionResponseBuilder::new()
                .set_hash(input_tx_hash)
                .set_block_hash(input_block_hash)
                .set_block_number(input_block_number)
                .build(),
        );

        let node = InMemoryNode::<HttpForkSource>::new(
            Some(ForkDetails::from_network(&mock_server.url(), None, CacheConfig::None).await),
            crate::node::ShowCalls::None,
            ShowStorageLogs::None,
            ShowVMDetails::None,
            ShowGasDetails::None,
            false,
            &system_contracts::Options::BuiltIn,
        );

        // store the block info with just the tx hash invariant
        {
            let mut writer = node.inner.write().unwrap();
            writer
                .block_hashes
                .insert(input_block_number.as_u64(), input_block_hash);
            writer.blocks.insert(
                input_block_hash,
                Block {
                    transactions: vec![TransactionVariant::Hash(input_tx_hash)],
                    ..Default::default()
                },
            );
        }

        let actual_tx = node
            .get_transaction_by_block_number_and_index(
                BlockNumber::Number(input_block_number),
                U64::from(0),
            )
            .await
            .expect("failed fetching transaction")
            .expect("no transaction");

        assert_eq!(input_tx_hash, actual_tx.hash);
        assert_eq!(Some(U64::from(input_block_number)), actual_tx.block_number);
    }

    #[tokio::test]
    async fn test_get_transaction_by_block_number_and_index_fetches_from_fork_if_block_missing() {
        let mock_server = MockServer::run_with_config(ForkBlockConfig {
            number: 10,
            transaction_count: 0,
            hash: H256::repeat_byte(0xab),
        });
        let input_block_hash = H256::repeat_byte(0x01);
        let input_block_number = U64::from(100);
        let input_tx_hash = H256::repeat_byte(0x02);
        mock_server.expect(
            serde_json::json!({
                "jsonrpc": "2.0",
                "id": 0,
                "method": "eth_getTransactionByBlockNumberAndIndex",
                "params": [
                    format!("{:#x}", input_block_number),
                    "0x1"
                ],
            }),
            TransactionResponseBuilder::new()
                .set_hash(input_tx_hash)
                .set_block_hash(input_block_hash)
                .set_block_number(U64::from(input_block_number))
                .build(),
        );

        let node = InMemoryNode::<HttpForkSource>::new(
            Some(ForkDetails::from_network(&mock_server.url(), None, CacheConfig::None).await),
            crate::node::ShowCalls::None,
            ShowStorageLogs::None,
            ShowVMDetails::None,
            ShowGasDetails::None,
            false,
            &system_contracts::Options::BuiltIn,
        );

        let actual_tx = node
            .get_transaction_by_block_number_and_index(
                BlockNumber::Number(input_block_number),
                U64::from(1),
            )
            .await
            .expect("failed fetching transaction")
            .expect("no transaction");

        assert_eq!(input_tx_hash, actual_tx.hash);
        assert_eq!(Some(input_block_number), actual_tx.block_number);
>>>>>>> 79f3dae2
    }
}<|MERGE_RESOLUTION|>--- conflicted
+++ resolved
@@ -4357,20 +4357,7 @@
             storage.factory_dep_cache
         );
     }
-<<<<<<< HEAD
-
-    #[tokio::test]
-    async fn test_protocol_version_returns_currently_supported_version() {
-        let node = InMemoryNode::<HttpForkSource>::default();
-
-        let expected_version = String::from(PROTOCOL_VERSION);
-        let actual_version = node
-            .protocol_version()
-            .await
-            .expect("failed creating filter");
-
-        assert_eq!(expected_version, actual_version);
-=======
+
     #[tokio::test]
     async fn test_get_transaction_by_block_hash_and_index_returns_none_for_invalid_block_hash() {
         let node = InMemoryNode::<HttpForkSource>::default();
@@ -4685,6 +4672,18 @@
 
         assert_eq!(input_tx_hash, actual_tx.hash);
         assert_eq!(Some(input_block_number), actual_tx.block_number);
->>>>>>> 79f3dae2
+    }
+
+    #[tokio::test]
+    async fn test_protocol_version_returns_currently_supported_version() {
+        let node = InMemoryNode::<HttpForkSource>::default();
+
+        let expected_version = String::from(PROTOCOL_VERSION);
+        let actual_version = node
+            .protocol_version()
+            .await
+            .expect("failed creating filter");
+
+        assert_eq!(expected_version, actual_version);
     }
 }