--- conflicted
+++ resolved
@@ -730,19 +730,7 @@
             let mut block_hashes = HashMap::<u64, H256>::new();
             block_hashes.insert(0, H256::zero());
             let mut blocks = HashMap::<H256, Block<TransactionVariant>>::new();
-<<<<<<< HEAD
-            blocks.insert(
-                H256::zero(),
-                Block::<TransactionVariant> {
-                    gas_limit: U256::from(ETH_CALL_GAS_LIMIT),
-                    timestamp: U256::from(NON_FORK_FIRST_BLOCK_TIMESTAMP),
-                    l1_batch_number: Some(U64::zero()),
-                    ..Default::default()
-                },
-            );
-=======
             blocks.insert(H256::zero(), create_empty_block(0, 0, 1));
->>>>>>> d96bbbaa
 
             InMemoryNodeInner {
                 current_timestamp: NON_FORK_FIRST_BLOCK_TIMESTAMP,
