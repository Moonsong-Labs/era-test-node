--- conflicted
+++ resolved
@@ -32,16 +32,13 @@
     HistoryDisabled, HistoryEnabled, HistoryMode, OracleTools, TxRevertReason, VmBlockResult,
     VmInstance,
 };
-<<<<<<< HEAD
 use zksync_basic_types::{web3::signing::keccak256, AccountTreeId, Bytes, H160, H256, U256, U64};
 use zksync_contracts::{
     read_playground_block_bootloader_bytecode, read_sys_contract_bytecode, read_zbin_bytecode,
     BaseSystemContracts, ContractLanguage, SystemContractCode,
 };
-=======
 use zksync_basic_types::{AccountTreeId, Bytes, H160, H256, U256, U64};
 use zksync_contracts::BaseSystemContracts;
->>>>>>> 56ed4466
 use zksync_core::api_server::web3::backend_jsonrpc::{
     error::into_jsrpc_error, namespaces::eth::EthNamespaceT,
 };
@@ -631,12 +628,8 @@
                     .unwrap_or(L1_GAS_PRICE),
                 tx_results: Default::default(),
                 blocks: Default::default(),
-<<<<<<< HEAD
                 block_hashes: Default::default(),
                 fork_storage: ForkStorage::new(fork, dev_use_local_contracts),
-=======
-                fork_storage: ForkStorage::new(fork, system_contracts_options),
->>>>>>> 56ed4466
                 show_calls,
                 show_storage_logs,
                 show_vm_details,
