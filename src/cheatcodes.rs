--- conflicted
+++ resolved
@@ -378,22 +378,6 @@
 
                 self.start_prank_opts = None;
             }
-<<<<<<< HEAD
-=======
-            Warp(WarpCall { timestamp }) => {
-                tracing::info!("Setting block timestamp {}", timestamp);
-                self.node_ctx.set_time(timestamp.as_u64());
-
-                let key = StorageKey::new(
-                    AccountTreeId::new(zksync_types::SYSTEM_CONTEXT_ADDRESS),
-                    zksync_types::CURRENT_VIRTUAL_BLOCK_INFO_POSITION,
-                );
-                let (block_number, _) =
-                    unpack_block_info(h256_to_u256(storage.borrow_mut().read_value(&key)));
-                let value = u256_to_h256(pack_block_info(block_number, timestamp.as_u64()));
-                self.write_storage(key, value, storage);
-            }
->>>>>>> 6ef8f07f
             Store(StoreCall {
                 account,
                 slot,
