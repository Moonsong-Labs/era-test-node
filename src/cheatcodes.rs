--- conflicted
+++ resolved
@@ -1,8 +1,5 @@
-<<<<<<< HEAD
-=======
 use crate::{node::InMemoryNodeInner, utils::bytecode_to_factory_dep};
 use anyhow::{anyhow, Result};
->>>>>>> f9f64c4c
 use ethers::{abi::AbiDecode, prelude::abigen};
 use multivm::{
     vm_1_3_2::zk_evm_1_3_3::{
@@ -29,9 +26,6 @@
 ]);
 
 #[derive(Clone, Debug, Default)]
-<<<<<<< HEAD
-pub struct CheatcodeTracer;
-=======
 pub struct CheatcodeTracer<F> {
     factory_deps: F,
 }
@@ -39,20 +33,14 @@
 pub trait FactoryDeps {
     fn store_factory_dep(&mut self, hash: H256, bytecode: Vec<u8>) -> Result<()>;
 }
->>>>>>> f9f64c4c
 
 abigen!(
     CheatcodeContract,
     r#"[
-<<<<<<< HEAD
         function deal(address who, uint256 newBalance)
+        function etch(address who, bytes calldata code)
         function setNonce(address account, uint64 nonce)
         function getNonce(address account) returns (uint256)
-=======
-        function deal(address who, uint256 newBalance) external
-        function etch(address who, bytes calldata code) external
-        function setNonce(address account, uint64 nonce) external
->>>>>>> f9f64c4c
     ]"#
 );
 
@@ -127,7 +115,6 @@
                     .borrow_mut()
                     .set_value(storage_key_for_eth_balance(&who), u256_to_h256(new_balance));
             }
-<<<<<<< HEAD
             GetNonce(GetNonceCall { account }) => {
                 tracing::info!("Getting nonce for {account:?}");
                 let nonce_key = get_nonce_key(&account);
@@ -140,7 +127,7 @@
                     account_nonce,
                     deployment_nonce
                 );
-=======
+            }
             Etch(EtchCall { who, code }) => {
                 tracing::info!("Setting address code for {who:?}");
                 let code_key = get_code_key(&who);
@@ -159,11 +146,10 @@
                     tracing::error!(
                         "Etch cheatcode failed, failed to store factory dep: {:?}",
                         err
-                );
+                    );
                     return;
                 }
                 storage.borrow_mut().set_value(code_key, hash);
->>>>>>> f9f64c4c
             }
             SetNonce(SetNonceCall { account, nonce }) => {
                 tracing::info!("Setting nonce for {account:?} to {nonce}");
