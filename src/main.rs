//! zkSync Era In-Memory Node
//!
//! The `era-test-node` crate provides an in-memory node designed primarily for local testing.
//! It supports forking the state from other networks, making it a valuable tool for integration testing,
//! bootloader and system contract testing, and prototyping.
//!
//! ## Overview
//!
//! - **In-Memory Database**: The node uses an in-memory database for storing state information,
//!   and employs simplified hashmaps for tracking blocks and transactions.
//!
//! - **Forking**: In fork mode, the node fetches missing storage data from a remote source if not available locally.
//!
//! - **Remote Server Interaction**: The node can use the remote server (openchain) to resolve the ABI and topics
//!   to human-readable names.
//!
//! - **Local Testing**: Designed for local testing, this node is not intended for production use.
//!
//! ## Features
//!
//! - Fork the state of mainnet, testnet, or a custom network.
//! - Replay existing mainnet or testnet transactions.
//! - Use local bootloader and system contracts.
//! - Operate deterministically in non-fork mode.
//! - Start quickly with pre-configured 'rich' accounts.
//! - Resolve names of ABI functions and Events using openchain.
//!
//! ## Limitations
//!
//! - No communication between Layer 1 and Layer 2.
//! - Many APIs are not yet implemented.
//! - No support for accessing historical data.
//! - Only one transaction allowed per Layer 1 batch.
//! - Fixed values returned for zk Gas estimation.
//!
//! ## Usage
//!
//! To start the node, use the command `era_test_node run`. For more advanced functionalities like forking or
//! replaying transactions, refer to the official documentation.
//!
//! ## Contributions
//!
//! Contributions to improve `era-test-node` are welcome. Please refer to the contribution guidelines for more details.

use crate::node::{ShowGasDetails, ShowStorageLogs, ShowVMDetails};
use clap::{Parser, Subcommand};
use configuration_api::ConfigurationApiNamespaceT;
use fork::{ForkDetails, ForkSource};
use node::ShowCalls;
use zks::ZkMockNamespaceImpl;

mod bootloader_debug;
mod configuration_api;
mod console_log;
mod deps;
mod fork;
mod formatter;
mod http_fork_source;
mod node;
mod resolver;
<<<<<<< HEAD
mod testing;
=======
mod system_contracts;
>>>>>>> 56ed4466
mod utils;
mod zks;

use node::InMemoryNode;
use zksync_core::api_server::web3::namespaces::NetNamespace;

use std::{
    env,
    net::{IpAddr, Ipv4Addr, SocketAddr},
    str::FromStr,
};

use tracing::Level;
use tracing_subscriber::{EnvFilter, FmtSubscriber};

use futures::{
    channel::oneshot,
    future::{self},
    FutureExt,
};
use jsonrpc_core::IoHandler;
use zksync_basic_types::{L2ChainId, H160, H256};

use crate::{configuration_api::ConfigurationApiNamespace, node::TEST_NODE_NETWORK_ID};
use zksync_core::api_server::web3::backend_jsonrpc::namespaces::{
    eth::EthNamespaceT, net::NetNamespaceT, zks::ZksNamespaceT,
};

/// List of wallets (address, private key) that we seed with tokens at start.
pub const RICH_WALLETS: [(&str, &str); 10] = [
    (
        "0x36615Cf349d7F6344891B1e7CA7C72883F5dc049",
        "0x7726827caac94a7f9e1b160f7ea819f172f7b6f9d2a97f992c38edeab82d4110",
    ),
    (
        "0xa61464658AfeAf65CccaaFD3a512b69A83B77618",
        "0xac1e735be8536c6534bb4f17f06f6afc73b2b5ba84ac2cfb12f7461b20c0bbe3",
    ),
    (
        "0x0D43eB5B8a47bA8900d84AA36656c92024e9772e",
        "0xd293c684d884d56f8d6abd64fc76757d3664904e309a0645baf8522ab6366d9e",
    ),
    (
        "0xA13c10C0D5bd6f79041B9835c63f91de35A15883",
        "0x850683b40d4a740aa6e745f889a6fdc8327be76e122f5aba645a5b02d0248db8",
    ),
    (
        "0x8002cD98Cfb563492A6fB3E7C8243b7B9Ad4cc92",
        "0xf12e28c0eb1ef4ff90478f6805b68d63737b7f33abfa091601140805da450d93",
    ),
    (
        "0x4F9133D1d3F50011A6859807C837bdCB31Aaab13",
        "0xe667e57a9b8aaa6709e51ff7d093f1c5b73b63f9987e4ab4aa9a5c699e024ee8",
    ),
    (
        "0xbd29A1B981925B94eEc5c4F1125AF02a2Ec4d1cA",
        "0x28a574ab2de8a00364d5dd4b07c4f2f574ef7fcc2a86a197f65abaec836d1959",
    ),
    (
        "0xedB6F5B4aab3dD95C7806Af42881FF12BE7e9daa",
        "0x74d8b3a188f7260f67698eb44da07397a298df5427df681ef68c45b34b61f998",
    ),
    (
        "0xe706e60ab5Dc512C36A4646D719b889F398cbBcB",
        "0xbe79721778b48bcc679b78edac0ce48306a8578186ffcb9f2ee455ae6efeace1",
    ),
    (
        "0xE90E12261CCb0F3F7976Ae611A29e84a6A85f424",
        "0x3eb15da85647edd9a1159a4a13b9e7c56877c4eb33f614546d4db06a51868b1c",
    ),
];

async fn build_json_http<
    S: std::marker::Sync + std::marker::Send + 'static + ForkSource + std::fmt::Debug,
>(
    addr: SocketAddr,
    node: InMemoryNode<S>,
    net: NetNamespace,
    config_api: ConfigurationApiNamespace<S>,
    zks: ZkMockNamespaceImpl<S>,
) -> tokio::task::JoinHandle<()> {
    let (sender, recv) = oneshot::channel::<()>();

    let io_handler = {
        let mut io = IoHandler::new();
        io.extend_with(node.to_delegate());
        io.extend_with(net.to_delegate());
        io.extend_with(config_api.to_delegate());
        io.extend_with(zks.to_delegate());

        io
    };

    std::thread::spawn(move || {
        let runtime = tokio::runtime::Builder::new_multi_thread()
            .enable_all()
            .worker_threads(1)
            .build()
            .unwrap();

        let server = jsonrpc_http_server::ServerBuilder::new(io_handler)
            .threads(1)
            .event_loop_executor(runtime.handle().clone())
            .start_http(&addr)
            .unwrap();

        server.wait();
        let _ = sender;
    });

    tokio::spawn(recv.map(drop))
}

#[derive(Debug, Parser)]
#[command(author = "Matter Labs", version, about = "Test Node", long_about = None)]
struct Cli {
    #[command(subcommand)]
    command: Command,
    #[arg(long, default_value = "8011")]
    /// Port to listen on - default: 8011
    port: u16,
    #[arg(long, default_value = "none")]
    /// Show call debug information
    show_calls: ShowCalls,
    #[arg(long, default_value = "none")]
    /// Show storage log information
    show_storage_logs: ShowStorageLogs,
    #[arg(long, default_value = "none")]
    /// Show VM details information
    show_vm_details: ShowVMDetails,

    #[arg(long, default_value = "none")]
    /// Show Gas details information
    show_gas_details: ShowGasDetails,

    #[arg(long)]
    /// If true, the tool will try to contact openchain to resolve the ABI & topic names.
    /// It will make debug log more readable, but will decrease the performance.
    resolve_hashes: bool,

    #[arg(long)]
    /// If true, will load the locally compiled system contracts (useful when doing changes to system contracts or bootloader)
    dev_use_local_contracts: bool,
}

#[derive(Debug, Subcommand)]
enum Command {
    /// Starts a new empty local network.
    #[command(name = "run")]
    Run,
    /// Starts a local network that is a fork of another network.
    #[command(name = "fork")]
    Fork(ForkArgs),
    /// Starts a local network that is a fork of another network, and replays a given TX on it.
    #[command(name = "replay_tx")]
    ReplayTx(ReplayArgs),
}

#[derive(Debug, Parser)]
struct ForkArgs {
    /// Whether to fork from existing network.
    /// If not set - will start a new network from genesis.
    /// If set - will try to fork a remote network. Possible values:
    ///  - mainnet
    ///  - testnet
    ///  - http://XXX:YY
    network: String,
    #[arg(long)]
    // Fork at a given L2 miniblock height.
    // If not set - will use the current finalized block from the network.
    fork_at: Option<u64>,
}
#[derive(Debug, Parser)]
struct ReplayArgs {
    /// Whether to fork from existing network.
    /// If not set - will start a new network from genesis.
    /// If set - will try to fork a remote network. Possible values:
    ///  - mainnet
    ///  - testnet
    ///  - http://XXX:YY
    network: String,
    /// Transaction hash to replay.
    tx: H256,
}

#[tokio::main]
async fn main() -> anyhow::Result<()> {
    let opt = Cli::parse();
    let filter = EnvFilter::from_default_env();

    if opt.dev_use_local_contracts {
        if let Some(path) = env::var_os("ZKSYNC_HOME") {
            println!("+++++ Reading local contracts from {:?} +++++", path);
        }
    }

    let subscriber = FmtSubscriber::builder()
        .with_max_level(Level::TRACE)
        .with_env_filter(filter)
        .finish();

    // Initialize the subscriber
    tracing::subscriber::set_global_default(subscriber).expect("failed to set tracing subscriber");

    let fork_details = match &opt.command {
        Command::Run => None,
        Command::Fork(fork) => Some(ForkDetails::from_network(&fork.network, fork.fork_at).await),
        Command::ReplayTx(replay_tx) => {
            Some(ForkDetails::from_network_tx(&replay_tx.network, replay_tx.tx).await)
        }
    };

    // If we're replaying the transaction, we need to sync to the previous block
    // and then replay all the transactions that happened in
    let transactions_to_replay = if let Command::ReplayTx(replay_tx) = &opt.command {
        fork_details
            .as_ref()
            .unwrap()
            .get_earlier_transactions_in_same_block(replay_tx.tx)
            .await
    } else {
        vec![]
    };
    let system_contracts_options = if opt.dev_use_local_contracts {
        system_contracts::Options::Local
    } else {
        system_contracts::Options::BuiltIn
    };

    let node = InMemoryNode::new(
        fork_details,
        opt.show_calls,
        opt.show_storage_logs,
        opt.show_vm_details,
        opt.show_gas_details,
        opt.resolve_hashes,
        &system_contracts_options,
    );

    if !transactions_to_replay.is_empty() {
        let _ = node.apply_txs(transactions_to_replay);
    }

    println!("\nRich Accounts");
    println!("=============");
    for (index, wallet) in RICH_WALLETS.iter().enumerate() {
        let address = wallet.0;
        let private_key = wallet.1;
        node.set_rich_account(H160::from_str(address).unwrap());
        println!("Account #{}: {} (1_000_000_000_000 ETH)", index, address);
        println!("Private Key: {}\n", private_key);
    }

    let net = NetNamespace::new(L2ChainId(TEST_NODE_NETWORK_ID));
    let config_api = ConfigurationApiNamespace::new(node.get_inner());
    let zks = ZkMockNamespaceImpl::new(node.get_inner());

    let threads = build_json_http(
        SocketAddr::new(IpAddr::V4(Ipv4Addr::new(127, 0, 0, 1)), opt.port),
        node,
        net,
        config_api,
        zks,
    )
    .await;

    println!("========================================");
    println!("  Node is ready at 127.0.0.1:{}", opt.port);
    println!("========================================");

    future::select_all(vec![threads]).await.0.unwrap();

    Ok(())
}<|MERGE_RESOLUTION|>--- conflicted
+++ resolved
@@ -58,11 +58,8 @@
 mod http_fork_source;
 mod node;
 mod resolver;
-<<<<<<< HEAD
 mod testing;
-=======
 mod system_contracts;
->>>>>>> 56ed4466
 mod utils;
 mod zks;
 
