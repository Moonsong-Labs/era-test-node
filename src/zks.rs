use std::sync::{Arc, RwLock};

use bigdecimal::BigDecimal;
use futures::FutureExt;
use zksync_basic_types::{Address, L1BatchNumber, MiniblockNumber, U256};
use zksync_core::api_server::web3::backend_jsonrpc::{
    error::into_jsrpc_error, namespaces::zks::ZksNamespaceT,
};
use zksync_state::ReadStorage;
use zksync_types::{
    api::{
        BlockDetails, BlockDetailsBase, BlockStatus, BridgeAddresses, ProtocolVersion,
        TransactionDetails, TransactionStatus,
    },
    fee::Fee,
    ProtocolVersionId,
};
use zksync_web3_decl::{
    error::Web3Error,
    types::{Filter, Log},
};

use crate::{
    fork::ForkSource,
    node::{InMemoryNodeInner, TransactionResult, L2_GAS_PRICE},
    utils::{not_implemented, utc_datetime_from_epoch_ms, IntoBoxedFuture},
};
use colored::Colorize;

/// Mock implementation of ZksNamespace - used only in the test node.
pub struct ZkMockNamespaceImpl<S> {
    node: Arc<RwLock<InMemoryNodeInner<S>>>,
}

impl<S> ZkMockNamespaceImpl<S> {
    /// Creates a new `Zks` instance with the given `node`.
    pub fn new(node: Arc<RwLock<InMemoryNodeInner<S>>>) -> Self {
        Self { node }
    }
}

impl<S: Send + Sync + 'static + ForkSource + std::fmt::Debug> ZksNamespaceT
    for ZkMockNamespaceImpl<S>
{
    /// Estimates the gas fee data required for a given call request.
    ///
    /// # Arguments
    ///
    /// * `req` - A `CallRequest` struct representing the call request to estimate gas for.
    ///
    /// # Returns
    ///
    /// A `BoxFuture` containing a `Result` with a `Fee` representing the estimated gas data required.
    fn estimate_fee(
        &self,
        req: zksync_types::transaction_request::CallRequest,
    ) -> jsonrpc_core::BoxFuture<jsonrpc_core::Result<zksync_types::fee::Fee>> {
        let reader = match self.node.read() {
            Ok(r) => r,
            Err(_) => {
                return futures::future::err(into_jsrpc_error(Web3Error::InternalError)).boxed()
            }
        };

        let result: jsonrpc_core::Result<Fee> = reader.estimate_gas_impl(req);
        match result {
            Ok(fee) => Ok(fee).into_boxed_future(),
            Err(err) => return futures::future::err(err).boxed(),
        }
    }

    fn get_raw_block_transactions(
        &self,
        _block_number: MiniblockNumber,
    ) -> jsonrpc_core::BoxFuture<jsonrpc_core::Result<Vec<zksync_types::Transaction>>> {
        not_implemented("zks_getRawBlockTransactions")
    }

    fn estimate_gas_l1_to_l2(
        &self,
        _req: zksync_types::transaction_request::CallRequest,
    ) -> jsonrpc_core::BoxFuture<jsonrpc_core::Result<U256>> {
        not_implemented("zks_estimateGasL1ToL2")
    }

    fn get_main_contract(
        &self,
    ) -> jsonrpc_core::BoxFuture<jsonrpc_core::Result<zksync_basic_types::Address>> {
        not_implemented("zks_getMainContract")
    }

    fn get_testnet_paymaster(
        &self,
    ) -> jsonrpc_core::BoxFuture<jsonrpc_core::Result<Option<zksync_basic_types::Address>>> {
        not_implemented("zks_getTestnetPaymaster")
    }

    fn get_bridge_contracts(
        &self,
    ) -> jsonrpc_core::BoxFuture<jsonrpc_core::Result<BridgeAddresses>> {
        not_implemented("zks_getBridgeContracts")
    }

    fn l1_chain_id(
        &self,
    ) -> jsonrpc_core::BoxFuture<jsonrpc_core::Result<zksync_basic_types::U64>> {
        not_implemented("zks_L1ChainId")
    }

    fn get_confirmed_tokens(
        &self,
        _from: u32,
        _limit: u8,
    ) -> jsonrpc_core::BoxFuture<jsonrpc_core::Result<Vec<zksync_web3_decl::types::Token>>> {
        not_implemented("zks_getConfirmedTokens")
    }

    fn get_token_price(
        &self,
        token_address: zksync_basic_types::Address,
    ) -> jsonrpc_core::BoxFuture<jsonrpc_core::Result<BigDecimal>> {
        match format!("{:?}", token_address).to_lowercase().as_str() {
            "0x0000000000000000000000000000000000000000" => {
                // ETH
                Ok(1_500.into()).into_boxed_future()
            }
            "0x40609141db628beee3bfab8034fc2d8278d0cc78" => {
                // LINK
                Ok(1.into()).into_boxed_future()
            }
            "0x0bfce1d53451b4a8175dd94e6e029f7d8a701e9c" => {
                // wBTC
                Ok(1.into()).into_boxed_future()
            }
            "0x0faf6df7054946141266420b43783387a78d82a9" => {
                // USDC
                Ok(1.into()).into_boxed_future()
            }
            "0x3e7676937a7e96cfb7616f255b9ad9ff47363d4b" => {
                // DAI
                Ok(1.into()).into_boxed_future()
            }
            address => {
                log::error!(
                    "{}",
                    format!("Token price requested for unknown address {:?}", address).red()
                );
                futures::future::err(into_jsrpc_error(Web3Error::InternalError)).boxed()
            }
        }
    }

    fn get_all_account_balances(
        &self,
        _address: zksync_basic_types::Address,
    ) -> jsonrpc_core::BoxFuture<
        jsonrpc_core::Result<std::collections::HashMap<zksync_basic_types::Address, U256>>,
    > {
        not_implemented("zks_getAllAccountBalances")
    }

    fn get_l2_to_l1_msg_proof(
        &self,
        _block: zksync_basic_types::MiniblockNumber,
        _sender: zksync_basic_types::Address,
        _msg: zksync_basic_types::H256,
        _l2_log_position: Option<usize>,
    ) -> jsonrpc_core::BoxFuture<jsonrpc_core::Result<Option<zksync_types::api::L2ToL1LogProof>>>
    {
        not_implemented("zks_getL2ToL1MsgProof")
    }

    fn get_l2_to_l1_log_proof(
        &self,
        _tx_hash: zksync_basic_types::H256,
        _index: Option<usize>,
    ) -> jsonrpc_core::BoxFuture<jsonrpc_core::Result<Option<zksync_types::api::L2ToL1LogProof>>>
    {
        not_implemented("zks_getL2ToL1LogProof")
    }

    fn get_l1_batch_number(
        &self,
    ) -> jsonrpc_core::BoxFuture<jsonrpc_core::Result<zksync_basic_types::U64>> {
        not_implemented("zks_L1BatchNumber")
    }

    /// Get block details.
    ///
    /// # Arguments
    ///
    /// * `blockNumber` - `u32` miniblock number
    ///
    /// # Returns
    ///
    /// A `BoxFuture` containing a `Result` with an `Option<BlockDetails>` representing details of the block (if found).
    fn get_block_details(
        &self,
        block_number: zksync_basic_types::MiniblockNumber,
    ) -> jsonrpc_core::BoxFuture<jsonrpc_core::Result<Option<zksync_types::api::BlockDetails>>>
    {
        let inner = self.node.clone();
        Box::pin(async move {
            let reader = inner
                .read()
                .map_err(|_err| into_jsrpc_error(Web3Error::InternalError))?;

            let maybe_block = reader
                .block_hashes
                .get(&(block_number.0 as u64))
                .and_then(|hash| reader.blocks.get(hash))
                .map(|block| BlockDetails {
                    number: MiniblockNumber(block.number.as_u32()),
                    l1_batch_number: L1BatchNumber(
                        block.l1_batch_number.unwrap_or_default().as_u32(),
                    ),
                    base: BlockDetailsBase {
                        timestamp: block.timestamp.as_u64(),
                        l1_tx_count: 1,
                        l2_tx_count: block.transactions.len(),
                        root_hash: Some(block.hash),
                        status: BlockStatus::Verified,
                        commit_tx_hash: None,
                        committed_at: None,
                        prove_tx_hash: None,
                        proven_at: None,
                        execute_tx_hash: None,
                        executed_at: None,
                        l1_gas_price: 0,
                        l2_fair_gas_price: L2_GAS_PRICE,
                        base_system_contracts_hashes: reader
                            .system_contracts
                            .baseline_contracts
                            .hashes(),
                    },
                    operator_address: Address::zero(),
                    protocol_version: Some(ProtocolVersionId::latest()),
                })
                .or_else(|| {
                    reader
                        .fork_storage
                        .inner
                        .read()
                        .expect("failed reading fork storage")
                        .fork
                        .as_ref()
                        .and_then(|fork| {
                            fork.fork_source
                                .get_block_details(block_number)
                                .ok()
                                .flatten()
                        })
                });

            Ok(maybe_block)
        })
    }

    fn get_miniblock_range(
        &self,
        _batch: zksync_basic_types::L1BatchNumber,
    ) -> jsonrpc_core::BoxFuture<
        jsonrpc_core::Result<Option<(zksync_basic_types::U64, zksync_basic_types::U64)>>,
    > {
        not_implemented("zks_getL1BatchBlockRange")
    }

    /// Get transaction details.
    ///
    /// # Arguments
    ///
    /// * `transactionHash` - `H256` hash of the transaction
    ///
    /// # Returns
    ///
    /// A `BoxFuture` containing a `Result` with an `Option<TransactionDetails>` representing details of the transaction (if found).
    fn get_transaction_details(
        &self,
        hash: zksync_basic_types::H256,
    ) -> jsonrpc_core::BoxFuture<jsonrpc_core::Result<Option<zksync_types::api::TransactionDetails>>>
    {
        let inner = self.node.clone();
        Box::pin(async move {
            let reader = inner
                .read()
                .map_err(|_err| into_jsrpc_error(Web3Error::InternalError))?;

            let maybe_result = {
                reader
                    .tx_results
                    .get(&hash)
                    .map(|TransactionResult { info, receipt, .. }| {
                        TransactionDetails {
                            is_l1_originated: false,
                            status: TransactionStatus::Included,
                            // if these are not set, fee is effectively 0
                            fee: receipt.effective_gas_price.unwrap_or_default()
                                * receipt.gas_used.unwrap_or_default(),
                            gas_per_pubdata: info.tx.common_data.fee.gas_per_pubdata_limit,
                            initiator_address: info.tx.initiator_account(),
                            received_at: utc_datetime_from_epoch_ms(info.tx.received_timestamp_ms),
                            eth_commit_tx_hash: None,
                            eth_prove_tx_hash: None,
                            eth_execute_tx_hash: None,
                        }
                    })
                    .or_else(|| {
                        reader
                            .fork_storage
                            .inner
                            .read()
                            .expect("failed reading fork storage")
                            .fork
                            .as_ref()
                            .and_then(|fork| {
                                fork.fork_source
                                    .get_transaction_details(hash)
                                    .ok()
                                    .flatten()
                            })
                    })
            };

            Ok(maybe_result)
        })
    }

    /// Retrieves details for a given L1 batch.
    ///
    /// This method is intended to handle queries related to L1 batch details. However, as of the current implementation,
    /// L1 communication is not supported. Instead of an error or no method found, this method intentionally returns
    /// `{"jsonrpc":"2.0","result":null,"id":1}` to ensure compatibility with block explorer integration.
    ///
    /// # Parameters
    ///
    /// * `_batch`: The batch number of type `zksync_basic_types::L1BatchNumber` for which the details are to be fetched.
    ///
    /// # Returns
    ///
    /// A boxed future resolving to a `jsonrpc_core::Result` containing an `Option` of `zksync_types::api::L1BatchDetails`.
    /// Given the current implementation, this will always be `None`.
    fn get_l1_batch_details(
        &self,
        _batch: zksync_basic_types::L1BatchNumber,
    ) -> jsonrpc_core::BoxFuture<jsonrpc_core::Result<Option<zksync_types::api::L1BatchDetails>>>
    {
        Box::pin(async { Ok(None) })
    }

    /// Returns bytecode of a transaction given by its hash.
    ///
    /// # Parameters
    ///
    /// * `hash`: Hash address.
    ///
    /// # Returns
    ///
    /// A boxed future resolving to a `jsonrpc_core::Result` containing an `Option` of bytes.
    fn get_bytecode_by_hash(
        &self,
        hash: zksync_basic_types::H256,
    ) -> jsonrpc_core::BoxFuture<jsonrpc_core::Result<Option<Vec<u8>>>> {
        let inner = self.node.clone();
        Box::pin(async move {
            let mut writer = inner
                .write()
                .map_err(|_| into_jsrpc_error(Web3Error::InternalError))?;

            let maybe_bytecode = writer.fork_storage.load_factory_dep(hash).or_else(|| {
                writer
                    .fork_storage
                    .inner
                    .read()
                    .expect("failed reading fork storage")
                    .fork
                    .as_ref()
                    .and_then(|fork| fork.fork_source.get_bytecode_by_hash(hash).ok().flatten())
            });

            Ok(maybe_bytecode)
        })
    }

    fn get_l1_gas_price(
        &self,
    ) -> jsonrpc_core::BoxFuture<jsonrpc_core::Result<zksync_basic_types::U64>> {
        not_implemented("zks_getL1GasPrice")
    }

    fn get_protocol_version(
        &self,
        _version_id: Option<u16>,
    ) -> jsonrpc_core::BoxFuture<jsonrpc_core::Result<Option<ProtocolVersion>>> {
        not_implemented("zks_getProtocolVersion")
    }

    fn get_logs_with_virtual_blocks(
        &self,
        _filter: Filter,
    ) -> jsonrpc_core::BoxFuture<jsonrpc_core::Result<Vec<Log>>> {
        not_implemented("zks_getLogs")
    }
}

#[cfg(test)]
mod tests {
    use std::str::FromStr;

    use crate::cache::CacheConfig;
    use crate::fork::ForkDetails;
    use crate::node::{ShowCalls, ShowGasDetails, ShowStorageLogs, ShowVMDetails};
    use crate::testing::{ForkBlockConfig, MockServer};
    use crate::{http_fork_source::HttpForkSource, node::InMemoryNode};
    use crate::{system_contracts, testing};

    use super::*;
    use zksync_basic_types::{Address, H256};
    use zksync_types::api::{Block, TransactionReceipt, TransactionVariant};
    use zksync_types::transaction_request::CallRequest;

    #[tokio::test]
    async fn test_estimate_fee() {
        let node = InMemoryNode::<HttpForkSource>::default();
        let namespace = ZkMockNamespaceImpl::new(node.get_inner());

        let mock_request = CallRequest {
            from: Some(
                "0xa61464658afeaf65cccaafd3a512b69a83b77618"
                    .parse()
                    .unwrap(),
            ),
            to: Some(
                "0x36615cf349d7f6344891b1e7ca7c72883f5dc049"
                    .parse()
                    .unwrap(),
            ),
            gas: Some(U256::from(0)),
            gas_price: Some(U256::from(0)),
            max_fee_per_gas: None,
            max_priority_fee_per_gas: None,
            value: Some(U256::from(0)),
            data: Some(vec![0, 0].into()),
            nonce: Some(U256::from(0)),
            transaction_type: None,
            access_list: None,
            eip712_meta: None,
        };

        let result = namespace.estimate_fee(mock_request).await.unwrap();

        assert_eq!(result.gas_limit, U256::from(730662));
        assert_eq!(result.max_fee_per_gas, U256::from(250000000));
        assert_eq!(result.max_priority_fee_per_gas, U256::from(0));
        assert_eq!(result.gas_per_pubdata_limit, U256::from(4080));
    }

    #[tokio::test]
    async fn test_get_token_price_given_eth_should_return_price() {
        // Arrange
        let node = InMemoryNode::<HttpForkSource>::default();
        let namespace = ZkMockNamespaceImpl::new(node.get_inner());

        let mock_address = Address::from_str("0x0000000000000000000000000000000000000000")
            .expect("Failed to parse address");

        // Act
        let result = namespace.get_token_price(mock_address).await.unwrap();

        // Assert
        assert_eq!(result, BigDecimal::from(1_500));
    }

    #[tokio::test]
    async fn test_get_token_price_given_capitalized_link_address_should_return_price() {
        // Arrange
        let node = InMemoryNode::<HttpForkSource>::new(
            None,
            ShowCalls::None,
            crate::node::ShowStorageLogs::None,
            crate::node::ShowVMDetails::None,
            crate::node::ShowGasDetails::None,
            false,
            &system_contracts::Options::BuiltIn,
        );
        let namespace = ZkMockNamespaceImpl::new(node.get_inner());

        let mock_address = Address::from_str("0x40609141Db628BeEE3BfAB8034Fc2D8278D0Cc78")
            .expect("Failed to parse address");

        // Act
        let result = namespace.get_token_price(mock_address).await.unwrap();

        // Assert
        assert_eq!(result, BigDecimal::from(1));
    }

    #[tokio::test]
    async fn test_get_token_price_given_unknown_address_should_return_error() {
        // Arrange
        let node = InMemoryNode::<HttpForkSource>::default();
        let namespace = ZkMockNamespaceImpl::new(node.get_inner());

        let mock_address = Address::from_str("0x0000000000000000000000000000000000000042")
            .expect("Failed to parse address");

        // Act
        let result = namespace.get_token_price(mock_address).await;

        // Assert
        assert!(result.is_err());
    }

    #[tokio::test]
    async fn test_get_transaction_details_local() {
        // Arrange
        let node = InMemoryNode::<HttpForkSource>::default();
        let namespace = ZkMockNamespaceImpl::new(node.get_inner());
        let inner = node.get_inner();
        {
            let mut writer = inner.write().unwrap();
            writer.tx_results.insert(
                H256::repeat_byte(0x1),
                TransactionResult {
                    info: testing::default_tx_execution_info(),
                    receipt: TransactionReceipt {
                        logs: vec![],
                        gas_used: Some(U256::from(10_000)),
                        effective_gas_price: Some(U256::from(1_000_000_000)),
                        ..Default::default()
                    },
                    debug: testing::default_tx_debug_info(),
                },
            );
        }
        // Act
        let result = namespace
            .get_transaction_details(H256::repeat_byte(0x1))
            .await
            .expect("get transaction details")
            .expect("transaction details");

        // Assert
        assert!(matches!(result.status, TransactionStatus::Included));
        assert_eq!(result.fee, U256::from(10_000_000_000_000u64));
    }

    #[tokio::test]
    async fn test_get_transaction_details_fork() {
        let mock_server = MockServer::run_with_config(ForkBlockConfig {
            number: 10,
            transaction_count: 0,
            hash: H256::repeat_byte(0xab),
        });
        let input_tx_hash = H256::repeat_byte(0x02);
        mock_server.expect(
            serde_json::json!({
                "jsonrpc": "2.0",
                "id": 0,
                "method": "zks_getTransactionDetails",
                "params": [
                    format!("{:#x}", input_tx_hash),
                ],
            }),
            serde_json::json!({
                "jsonrpc": "2.0",
                "result": {
                    "isL1Originated": false,
                    "status": "included",
                    "fee": "0x74293f087500",
                    "gasPerPubdata": "0x4e20",
                    "initiatorAddress": "0x63ab285cd87a189f345fed7dd4e33780393e01f0",
                    "receivedAt": "2023-10-12T15:45:53.094Z",
                    "ethCommitTxHash": null,
                    "ethProveTxHash": null,
                    "ethExecuteTxHash": null
                },
                "id": 0
            }),
        );

        let node = InMemoryNode::<HttpForkSource>::new(
            Some(ForkDetails::from_network(&mock_server.url(), None, CacheConfig::None).await),
            crate::node::ShowCalls::None,
            ShowStorageLogs::None,
            ShowVMDetails::None,
            ShowGasDetails::None,
            false,
            &system_contracts::Options::BuiltIn,
        );

        let namespace = ZkMockNamespaceImpl::new(node.get_inner());
        let result = namespace
            .get_transaction_details(input_tx_hash)
            .await
            .expect("get transaction details")
            .expect("transaction details");

        assert!(matches!(result.status, TransactionStatus::Included));
        assert_eq!(result.fee, U256::from(127_720_500_000_000u64));
    }

    #[tokio::test]
<<<<<<< HEAD
    async fn test_get_bytecode_by_hash_returns_local_value_if_available() {
        // Arrange
        let node = InMemoryNode::<HttpForkSource>::default();
        let namespace = ZkMockNamespaceImpl::new(node.get_inner());
        let input_hash = H256::repeat_byte(0x1);
        let input_bytecode = vec![0x1];
        node.get_inner()
            .write()
            .unwrap()
            .fork_storage
            .store_factory_dep(input_hash, input_bytecode.clone());

        // Act
        let actual = namespace
            .get_bytecode_by_hash(input_hash)
            .await
            .expect("failed fetching bytecode")
            .expect("no bytecode was found");

        // Assert
        assert_eq!(input_bytecode, actual);
    }

    #[tokio::test]
    async fn test_get_bytecode_by_hash_uses_fork_if_value_unavailable() {
        // Arrange
=======
    async fn test_get_block_details_local() {
        // Arrange
        let node = InMemoryNode::<HttpForkSource>::default();
        let namespace = ZkMockNamespaceImpl::new(node.get_inner());
        let inner = node.get_inner();
        {
            let mut writer = inner.write().unwrap();
            let block = Block::<TransactionVariant>::default();
            writer.blocks.insert(H256::repeat_byte(0x1), block);
            writer.block_hashes.insert(0, H256::repeat_byte(0x1));
        }
        // Act
        let result = namespace
            .get_block_details(MiniblockNumber(0))
            .await
            .expect("get block details")
            .expect("block details");

        // Assert
        assert!(matches!(result.number, MiniblockNumber(0)));
        assert_eq!(result.l1_batch_number, L1BatchNumber(0));
        assert_eq!(result.base.timestamp, 0);
    }

    #[tokio::test]
    async fn test_get_block_details_fork() {
>>>>>>> 29bb65db
        let mock_server = MockServer::run_with_config(ForkBlockConfig {
            number: 10,
            transaction_count: 0,
            hash: H256::repeat_byte(0xab),
        });
<<<<<<< HEAD
        let input_hash = H256::repeat_byte(0x1);
        let input_bytecode = vec![0x1];
=======
        let miniblock = MiniblockNumber::from(16474138);
>>>>>>> 29bb65db
        mock_server.expect(
            serde_json::json!({
                "jsonrpc": "2.0",
                "id": 0,
<<<<<<< HEAD
                "method": "zks_getBytecodeByHash",
                "params": [
                    format!("{:#x}", input_hash)
=======
                "method": "zks_getBlockDetails",
                "params": [
                    miniblock.0,
>>>>>>> 29bb65db
                ],
            }),
            serde_json::json!({
                "jsonrpc": "2.0",
<<<<<<< HEAD
                "id": 0,
                "result": input_bytecode,
            }),
=======
                "result": {
                  "number": 16474138,
                  "l1BatchNumber": 270435,
                  "timestamp": 1697405098,
                  "l1TxCount": 0,
                  "l2TxCount": 1,
                  "rootHash": "0xd9e60f9a684fd7fc16e87ae923341a6e4af24f286e76612efdfc2d55f3f4d064",
                  "status": "sealed",
                  "commitTxHash": null,
                  "committedAt": null,
                  "proveTxHash": null,
                  "provenAt": null,
                  "executeTxHash": null,
                  "executedAt": null,
                  "l1GasPrice": 6156252068u64,
                  "l2FairGasPrice": 250000000u64,
                  "baseSystemContractsHashes": {
                    "bootloader": "0x0100089b8a2f2e6a20ba28f02c9e0ed0c13d702932364561a0ea61621f65f0a8",
                    "default_aa": "0x0100067d16a5485875b4249040bf421f53e869337fe118ec747cf40a4c777e5f"
                  },
                  "operatorAddress": "0xa9232040bf0e0aea2578a5b2243f2916dbfc0a69",
                  "protocolVersion": "Version15"
                },
                "id": 0
              }),
>>>>>>> 29bb65db
        );

        let node = InMemoryNode::<HttpForkSource>::new(
            Some(ForkDetails::from_network(&mock_server.url(), None, CacheConfig::None).await),
            crate::node::ShowCalls::None,
            ShowStorageLogs::None,
            ShowVMDetails::None,
            ShowGasDetails::None,
            false,
            &system_contracts::Options::BuiltIn,
        );
<<<<<<< HEAD
        let namespace = ZkMockNamespaceImpl::new(node.get_inner());

        // Act
        let actual = namespace
            .get_bytecode_by_hash(input_hash)
            .await
            .expect("failed fetching bytecode")
            .expect("no bytecode was found");

        // Assert
        assert_eq!(input_bytecode, actual);
=======

        let namespace = ZkMockNamespaceImpl::new(node.get_inner());
        let result = namespace
            .get_block_details(miniblock)
            .await
            .expect("get block details")
            .expect("block details");

        assert!(matches!(result.number, MiniblockNumber(16474138)));
        assert_eq!(result.l1_batch_number, L1BatchNumber(270435));
        assert_eq!(result.base.timestamp, 1697405098);
>>>>>>> 29bb65db
    }
}<|MERGE_RESOLUTION|>--- conflicted
+++ resolved
@@ -600,34 +600,6 @@
     }
 
     #[tokio::test]
-<<<<<<< HEAD
-    async fn test_get_bytecode_by_hash_returns_local_value_if_available() {
-        // Arrange
-        let node = InMemoryNode::<HttpForkSource>::default();
-        let namespace = ZkMockNamespaceImpl::new(node.get_inner());
-        let input_hash = H256::repeat_byte(0x1);
-        let input_bytecode = vec![0x1];
-        node.get_inner()
-            .write()
-            .unwrap()
-            .fork_storage
-            .store_factory_dep(input_hash, input_bytecode.clone());
-
-        // Act
-        let actual = namespace
-            .get_bytecode_by_hash(input_hash)
-            .await
-            .expect("failed fetching bytecode")
-            .expect("no bytecode was found");
-
-        // Assert
-        assert_eq!(input_bytecode, actual);
-    }
-
-    #[tokio::test]
-    async fn test_get_bytecode_by_hash_uses_fork_if_value_unavailable() {
-        // Arrange
-=======
     async fn test_get_block_details_local() {
         // Arrange
         let node = InMemoryNode::<HttpForkSource>::default();
@@ -654,40 +626,23 @@
 
     #[tokio::test]
     async fn test_get_block_details_fork() {
->>>>>>> 29bb65db
         let mock_server = MockServer::run_with_config(ForkBlockConfig {
             number: 10,
             transaction_count: 0,
             hash: H256::repeat_byte(0xab),
         });
-<<<<<<< HEAD
-        let input_hash = H256::repeat_byte(0x1);
-        let input_bytecode = vec![0x1];
-=======
         let miniblock = MiniblockNumber::from(16474138);
->>>>>>> 29bb65db
         mock_server.expect(
             serde_json::json!({
                 "jsonrpc": "2.0",
                 "id": 0,
-<<<<<<< HEAD
-                "method": "zks_getBytecodeByHash",
-                "params": [
-                    format!("{:#x}", input_hash)
-=======
                 "method": "zks_getBlockDetails",
                 "params": [
                     miniblock.0,
->>>>>>> 29bb65db
                 ],
             }),
             serde_json::json!({
                 "jsonrpc": "2.0",
-<<<<<<< HEAD
-                "id": 0,
-                "result": input_bytecode,
-            }),
-=======
                 "result": {
                   "number": 16474138,
                   "l1BatchNumber": 270435,
@@ -713,7 +668,6 @@
                 },
                 "id": 0
               }),
->>>>>>> 29bb65db
         );
 
         let node = InMemoryNode::<HttpForkSource>::new(
@@ -725,8 +679,31 @@
             false,
             &system_contracts::Options::BuiltIn,
         );
-<<<<<<< HEAD
-        let namespace = ZkMockNamespaceImpl::new(node.get_inner());
+
+        let namespace = ZkMockNamespaceImpl::new(node.get_inner());
+        let result = namespace
+            .get_block_details(miniblock)
+            .await
+            .expect("get block details")
+            .expect("block details");
+
+        assert!(matches!(result.number, MiniblockNumber(16474138)));
+        assert_eq!(result.l1_batch_number, L1BatchNumber(270435));
+        assert_eq!(result.base.timestamp, 1697405098);
+    }
+
+    #[tokio::test]
+    async fn test_get_bytecode_by_hash_returns_local_value_if_available() {
+        // Arrange
+        let node = InMemoryNode::<HttpForkSource>::default();
+        let namespace = ZkMockNamespaceImpl::new(node.get_inner());
+        let input_hash = H256::repeat_byte(0x1);
+        let input_bytecode = vec![0x1];
+        node.get_inner()
+            .write()
+            .unwrap()
+            .fork_storage
+            .store_factory_dep(input_hash, input_bytecode.clone());
 
         // Act
         let actual = namespace
@@ -737,18 +714,53 @@
 
         // Assert
         assert_eq!(input_bytecode, actual);
-=======
-
-        let namespace = ZkMockNamespaceImpl::new(node.get_inner());
-        let result = namespace
-            .get_block_details(miniblock)
+    }
+
+    #[tokio::test]
+    async fn test_get_bytecode_by_hash_uses_fork_if_value_unavailable() {
+        // Arrange
+        let mock_server = MockServer::run_with_config(ForkBlockConfig {
+            number: 10,
+            transaction_count: 0,
+            hash: H256::repeat_byte(0xab),
+        });
+        let input_hash = H256::repeat_byte(0x1);
+        let input_bytecode = vec![0x1];
+        mock_server.expect(
+            serde_json::json!({
+                "jsonrpc": "2.0",
+                "id": 0,
+                "method": "zks_getBytecodeByHash",
+                "params": [
+                    format!("{:#x}", input_hash)
+                ],
+            }),
+            serde_json::json!({
+                "jsonrpc": "2.0",
+                "id": 0,
+                "result": input_bytecode,
+            }),
+        );
+
+        let node = InMemoryNode::<HttpForkSource>::new(
+            Some(ForkDetails::from_network(&mock_server.url(), None, CacheConfig::None).await),
+            crate::node::ShowCalls::None,
+            ShowStorageLogs::None,
+            ShowVMDetails::None,
+            ShowGasDetails::None,
+            false,
+            &system_contracts::Options::BuiltIn,
+        );
+        let namespace = ZkMockNamespaceImpl::new(node.get_inner());
+
+        // Act
+        let actual = namespace
+            .get_bytecode_by_hash(input_hash)
             .await
-            .expect("get block details")
-            .expect("block details");
-
-        assert!(matches!(result.number, MiniblockNumber(16474138)));
-        assert_eq!(result.l1_batch_number, L1BatchNumber(270435));
-        assert_eq!(result.base.timestamp, 1697405098);
->>>>>>> 29bb65db
+            .expect("failed fetching bytecode")
+            .expect("no bytecode was found");
+
+        // Assert
+        assert_eq!(input_bytecode, actual);
     }
 }